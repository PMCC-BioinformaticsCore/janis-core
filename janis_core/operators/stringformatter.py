--- conflicted
+++ resolved
@@ -65,16 +65,14 @@
     def to_wdl(self, unwrap_operator, *args):
         raise Exception("Don't use this method")
 
-<<<<<<< HEAD
     def to_nextflow(self, unwrap_operator, *args):
         raise Exception("Don't use this method")
-=======
+
     def to_python(self, unwrap_operator, *args):
         f = self._format
         for k, v in self.kwargs.items():
             f = f.replace(f"{{{str(k)}}}", unwrap_operator(v))
         return f
->>>>>>> 7ea5fb9c
 
     def evaluate(self, inputs):
         resolvedvalues = {
