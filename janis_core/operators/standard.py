<<<<<<< HEAD
from copy import copy

=======
from typing import List

from janis_core import DataType
>>>>>>> a8d7a0ed
from janis_core.types import UnionType, Int, File, Float, Directory

from janis_core.types.common_data_types import String, Array, AnyType
from janis_core.operators.operator import Operator


class ReadContents(Operator):
    @staticmethod
    def friendly_signature():
        return "File -> String"

    def argtypes(self) -> List[DataType]:
        return [File()]

    def to_wdl(self, unwrap_operator, *args):
        arg = unwrap_operator(args[0])
        return f"read_string({arg})"

    def to_cwl(self, unwrap_operator, *args):
        arg = unwrap_operator(args[0])
        return f"{arg}.contents"

    def returntype(self):
        return String

    def requires_contents(self):
        return True


class JoinOperator(Operator):
    @staticmethod
    def friendly_signature():
        return "Array[X], String -> String"

    def argtypes(self):
        return [Array(UnionType(AnyType)), String]

    def returntype(self):
        return String

    def to_wdl(self, unwrap_operator, *args):
        iterable, separator = [unwrap_operator(a) for a in self.args]
        return f"sep({separator}, select_first([{iterable}, []]))"

    def to_cwl(self, unwrap_operator, *args):
        iterable, separator = [unwrap_operator(a) for a in self.args]
        return f"{iterable}.join({separator})"


class BasenameOperator(Operator):
    @staticmethod
    def friendly_signature():
        return "Union[File, Directory] -> String"

    def to_wdl(self, unwrap_operator, *args):
        arg = args[0]
        return f"basename({unwrap_operator(arg)})"

    def to_cwl(self, unwrap_operator, *args):
        return unwrap_operator(args[0]) + ".basename"

    def argtypes(self):
        return [UnionType(File, Directory)]

    def returntype(self):
        return String()

    def __str__(self):
        return str(self.args[0]) + ".basename"

    def __repr__(self):
        return str(self)


class TransformOperator(Operator):
    @staticmethod
    def friendly_signature():
        return "Array[Array[X]] -> Array[Array[x]]"

    def argtypes(self):
        return [Array(Array(AnyType))]

    def returntype(self):
        return Array(Array(AnyType))

    def __str__(self):
        return str(f"transform({self.args[0]})")

    def __repr__(self):
        return str(self)

    def to_wdl(self, unwrap_operator, *args):
        return f"transform({unwrap_operator(args[0])})"

    def to_cwl(self, unwrap_operator, *args):
        return (
            unwrap_operator(args[0])
            + ".map(function(c, i) { return q.map(function(row) { return row[i]; }); })"
        )


class LengthOperator(Operator):
    @staticmethod
    def friendly_signature():
        return "Array[X] -> Int"

    def argtypes(self):
        return [Array(AnyType)]

    def returntype(self):
        return Int()

    def __str__(self):
        return f"{self.args[0]}.length"

    def __repr__(self):
        return str(self)

    def to_wdl(self, unwrap_operator, *args):
        arg = unwrap_operator(self.args[0])
        return f"length({arg})"

    def to_cwl(self, unwrap_operator, *args):
        arg = unwrap_operator(self.args[0])
        return f"{arg}.length"


class FlattenOperator(Operator):
    @staticmethod
    def friendly_signature():
        return "Array[Array[X]] -> Array[x]"

    def argtypes(self):
        return [Array(Array(AnyType))]

    def returntype(self):
        return Array(self.args[0].subtype().subtype())

    def __str__(self):
        return f"flatten({self.args[0]})"

    def __repr__(self):
        return str(self)

    def to_wdl(self, unwrap_operator, *args):
        arg = unwrap_operator(self.args[0])
        return f"flatten({arg})"

    def to_cwl(self, unwrap_operator, *args):
        arg = unwrap_operator(self.args[0])
        return f"{arg}.flat()"


class ApplyPrefixOperator(Operator):
    @staticmethod
    def friendly_signature():
        return "String, Array[String] -> String"

    def argtypes(self):
        return [String, Array(AnyType)]

    def returntype(self):
        return Array(String)

    def __str__(self):
        prefix, iterable = self.args
        return f"['{prefix}' * {iterable}]"

    def __repr__(self):
        return str(self)

    def to_wdl(self, unwrap_operator, *args):
        prefix, iterable = [unwrap_operator(a) for a in self.args]
        return f"prefix({prefix}, {iterable})"

    def to_cwl(self, unwrap_operator, *args):
        prefix, iterable = [unwrap_operator(a) for a in self.args]
        return f"{iterable}.map(function (inner) {{ return {prefix} + inner; }})"


class FileSizeOperator(Operator):
    """
    Returned in MB: Note that this does NOT include the reference files (yet)
    """

    @staticmethod
    def friendly_signature():
        return "File -> Float"

    def argtypes(self):
        return [File()]

    def returntype(self):
        return Float

    def __str__(self):
        f = self.args[0]
        return f"file_size({f})"

    def __repr__(self):
        return str(self)

    def to_wdl(self, unwrap_operator, *args):
        f = unwrap_operator(self.args[0])
        return f'size({f}, "MB")'

    def to_cwl(self, unwrap_operator, *args):
        f = unwrap_operator(self.args[0])
        return f"({f}.size / 1048576)"


class FirstOperator(Operator):
    @staticmethod
    def friendly_signature():
        return "Array[X?] -> X"

    def argtypes(self):
        return [Array(AnyType)]

    def returntype(self):
        if isinstance(self.args[0], list):
            rettype = self.args[0][0].returntype()
        else:
            rettype = self.args[0].subtype()

        rettype = copy(rettype)
        rettype.optional = False
        return rettype

    def __str__(self):
        iterable = self.args[0]
        return f"first({iterable}]"

    def __repr__(self):
        return str(self)

    def to_wdl(self, unwrap_operator, *args):
        iterable = unwrap_operator(self.args[0])
        return f"select_first({iterable})"

    def to_cwl(self, unwrap_operator, *args):
        iterable = unwrap_operator(self.args[0])
        return f"{iterable}.filter(function (inner) {{ return inner != null }})[0]"


class FilterNullOperator(Operator):
    @staticmethod
    def friendly_signature():
        return "Array[X?] -> Array[X]"

    def argtypes(self):
        return [Array(AnyType)]

    def returntype(self):
        return self.args[0].subtype()

    def __str__(self):
        iterable = self.args[0]
        return f"filter_null({iterable}]"

    def __repr__(self):
        return str(self)

    def to_wdl(self, unwrap_operator, *args):
        iterable = unwrap_operator(self.args[0])
        return f"select_all({iterable})"

    def to_cwl(self, unwrap_operator, *args):
        iterable = unwrap_operator(self.args[0])
        return f"{iterable}.filter(function (inner) {{ return inner != null }})"<|MERGE_RESOLUTION|>--- conflicted
+++ resolved
@@ -1,12 +1,6 @@
-<<<<<<< HEAD
 from copy import copy
-
-=======
 from typing import List
-
-from janis_core import DataType
->>>>>>> a8d7a0ed
-from janis_core.types import UnionType, Int, File, Float, Directory
+from janis_core.types import DataType, UnionType, Int, File, Float, Directory
 
 from janis_core.types.common_data_types import String, Array, AnyType
 from janis_core.operators.operator import Operator
