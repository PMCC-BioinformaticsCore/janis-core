--- conflicted
+++ resolved
@@ -135,11 +135,11 @@
         pass
 
     @abstractmethod
-<<<<<<< HEAD
     def to_nextflow(self, unwrap_operator, *args):
-=======
+        pass
+
+    @abstractmethod
     def to_python(self, unwrap_operator, *args):
->>>>>>> 7ea5fb9c
         pass
 
     def to_string_formatter(self):
@@ -238,13 +238,11 @@
     def to_cwl(self, unwrap_operator, *args):
         return f"{self.cwl_symbol()}({unwrap_operator(*args)})"
 
-<<<<<<< HEAD
     def to_nextflow(self, unwrap_operator, *args):
         return f"{self.to_nextflow()}({unwrap_operator(*args)})"
-=======
+
     def to_python(self, unwrap_operator, *args):
         return f"{self.symbol()}({unwrap_operator(*args)})"
->>>>>>> 7ea5fb9c
 
 
 class TwoValueOperator(Operator, ABC):
@@ -285,7 +283,6 @@
         arg1, arg2 = [unwrap_operator(a) for a in self.args]
         return f"({arg1} {self.cwl_symbol()} {arg2})"
 
-<<<<<<< HEAD
     def to_nextflow(self, unwrap_operator, *args):
         arg1, arg2 = [unwrap_operator(a) for a in self.args]
 
@@ -302,11 +299,10 @@
             return f"{arg1}{arg2}"
         else:
             return self.to_nextflow(unwrap_operator, *args)
-=======
+
     def to_python(self, unwrap_operator, *args):
         arg1, arg2 = [unwrap_operator(a) for a in self.args]
         return f"({arg1} {self.symbol()} {arg2})"
->>>>>>> 7ea5fb9c
 
     def __str__(self):
         args = self.args
