--- conflicted
+++ resolved
@@ -4,11 +4,8 @@
 class SupportedTranslation(Enum):
     CWL = "cwl"
     WDL = "wdl"
-<<<<<<< HEAD
     Nextflow = "nf"
-=======
     JANIS = "janis"
->>>>>>> bcbc1da8
 
     def __str__(self):
         return self.value
