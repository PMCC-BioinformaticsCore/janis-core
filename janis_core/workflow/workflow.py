--- conflicted
+++ resolved
@@ -956,7 +956,9 @@
     def bind_metadata(self):
         return self._metadata
 
-<<<<<<< HEAD
+    def __str__(self):
+        return f'WorkflowBuilder("{self._identifier}")'
+
 
 def wrap_steps_in_workflow(
     stepId: str, steps: List[Union[Tuple[Operator, Tool], Tool]]
@@ -1060,8 +1062,4 @@
             pick_value=PickValue.first_non_null,
         )
 
-    return w(**workflow_connection_map)
-=======
-    def __str__(self):
-        return f'WorkflowBuilder("{self._identifier}")'
->>>>>>> 15084f8a
+    return w(**workflow_connection_map)