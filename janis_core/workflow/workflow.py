--- conflicted
+++ resolved
@@ -231,35 +231,23 @@
             str, InputSelector, List[Union[str, InputSelector]]
         ] = None,
         output_name: Union[str, InputSelector] = None,
-<<<<<<< HEAD
         pick_value: PickValue = None,
-=======
         skip_typecheck=False,
->>>>>>> 353a9215
     ):
         super().__init__(wf, NodeType.OUTPUT, identifier)
         self.datatype = datatype
 
-<<<<<<< HEAD
         sources = source if isinstance(source, list) else [source]
         single_source = sources[0]
 
-        invalid_nodetypes = list(
-            s for s in sources if s.node.node_type != NodeTypes.STEP
-        )
-        if len(invalid_nodetypes) > 0:
-            raise Exception(
-                f"Unsupported connection type: {NodeTypes.OUTPUT} → {', '.join(str(s[0].node_type) for s in sources)}"
-            )
-=======
-        # if source[0].node_type != NodeType.STEP:
-        #     raise Exception(
-        #         f"Unsupported connection type: {"Output"} → {source[0].node_type}"
-        #     )
->>>>>>> 353a9215
-
-        snode = single_source.node
-        stype = snode.outputs()[single_source.tag].outtype
+        if isinstance(single_source, StepOutputSelector):
+            snode = single_source.node
+            stype = snode.outputs()[single_source.tag].outtype
+        elif isinstance(single_source, InputNodeSelector):
+            snode = single_source.input_node
+            stype = snode.outputs()[None].outtype
+        else:
+            raise Exception("Unsupported output source type " + str(single_source))
 
         # todo: verify how a scatter on multiple input nodes should be handled, likely an error if they're different
         if isinstance(snode, StepNode) and snode.scatter:
@@ -419,9 +407,9 @@
         if source is None:
             raise Exception("Output source must not be 'None'")
 
-<<<<<<< HEAD
-        stepoperators = verify_or_try_get_source(source)
-        if isinstance(stepoperators, list):
+        sourceoperator = verify_or_try_get_source(source)
+        skip_typecheck = False
+        if isinstance(sourceoperator, list):
             # better be a pick_value
             if not pick_value:
                 pick_value = PickValue.first_non_null
@@ -429,16 +417,18 @@
                     "janis.output had source=List, but didn't provide a pick_value, defaulting to first_non_null"
                 )
 
-            stepoperator = stepoperators[0]
+            sourceoperator = sourceoperator[0]
         else:
-            stepoperator = stepoperators
-
-        node, tag = stepoperator.node, stepoperator.tag
-
-=======
-        node, tag = verify_or_try_get_source(source)
-        skip_typecheck = False
->>>>>>> 353a9215
+            sourceoperator = sourceoperator
+
+        if isinstance(sourceoperator, StepOutputSelector):
+            node, tag = sourceoperator.node, sourceoperator.tag
+        elif isinstance(sourceoperator, InputNodeSelector):
+            node = sourceoperator.input_node
+            tag = None
+        else:
+            raise Exception("Unsupported output source type: " + str(sourceoperator))
+
         if not datatype:
             datatype: DataType = copy.copy(node.outputs()[tag].outtype.received_type())
             if isinstance(node, InputNode) and node.default is not None:
@@ -447,12 +437,10 @@
             if isinstance(node, StepNode) and node.scatter:
                 datatype = Array(datatype)
 
-<<<<<<< HEAD
             if pick_value and pick_value == PickValue.all_non_null:
                 datatype = Array(datatype)
-=======
+
             skip_typecheck = True
->>>>>>> 353a9215
 
         if output_name:
             if isinstance(output_name, list):
@@ -476,15 +464,12 @@
             self,
             identifier=identifier,
             datatype=get_instantiated_type(datatype),
-            source=stepoperators,
+            source=sourceoperator,
             output_folder=output_folder,
             output_name=output_name,
             doc=doc,
-<<<<<<< HEAD
+            skip_typecheck=skip_typecheck,
             pick_value=pick_value,
-=======
-            skip_typecheck=skip_typecheck,
->>>>>>> 353a9215
         )
         self.nodes[identifier] = otp
         self.output_nodes[identifier] = otp
