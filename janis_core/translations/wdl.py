--- conflicted
+++ resolved
@@ -284,18 +284,13 @@
                     resource_overrides[r.name] = s.id() + "_" + r.name
 
             call = translate_step_node(
-<<<<<<< HEAD
                 node2=s,
-                step_identifier=tool_aliases[t.id().lower()].upper() + "." + t.id(),
+                step_identifier=tool_aliases[t.versioned_id().lower()].upper()
+                + "."
+                + t.id(),
                 resource_overrides=resource_overrides,
                 invalid_identifiers=forbiddenidentifiers,
                 inputsdict=inputsdict,
-=======
-                s,
-                tool_aliases[t.versioned_id().lower()].upper() + "." + t.id(),
-                resource_overrides,
-                forbiddenidentifiers,
->>>>>>> 8ecb9901
             )
 
             w.calls.append(call)
