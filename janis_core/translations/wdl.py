"""
WDL

This is one of the more complicated classes, it takes the janis in-memory representation of a tool,
and converts it into the equivalent WDL objects. Python-wdlgen distances us from the memory representation
and the actual string-specification.

This file is logically structured similar to the cwl equiv:

- Imports
- dump_wdl
- translate_workflow
- translate_tool (command tool)
- other translate methods
- selector helpers (InputSelector, WildcardSelector, CpuSelector, MemorySelector)
- helper methods
"""

import json
from inspect import isclass
from typing import List, Dict, Any, Set, Tuple, Optional

import wdlgen as wdl
from janis_core.types import get_instantiated_type, DataType

from janis_core.types.data_types import is_python_primitive

from janis_core.code.codetool import CodeTool
from janis_core.graph.steptaginput import Edge, StepTagInput
from janis_core.tool.commandtool import CommandTool, ToolInput, ToolArgument, ToolOutput
from janis_core.tool.tool import Tool, TOutput
from janis_core.translations.translationbase import TranslatorBase
from janis_core.operators import (
    InputSelector,
    WildcardSelector,
    CpuSelector,
    StringFormatter,
    Selector,
    Operator,
    StepOutputSelector,
    InputNodeSelector,
)
from janis_core.types.common_data_types import (
    Stdout,
    Stderr,
    Array,
    Boolean,
    Filename,
    File,
    Directory,
    Int,
    Float,
    Double,
    String,
)
from janis_core.utils import first_value, recursive_2param_wrap, find_duplicates
from janis_core.utils.generators import generate_new_id_from
from janis_core.utils.logger import Logger
from janis_core.utils.pickvalue import PickValue
from janis_core.utils.scatter import ScatterDescription, ScatterMethods
from janis_core.utils.validators import Validators
from janis_core.utils.secondary import (
    split_secondary_file_carats,
    apply_secondary_file_format_to_filename,
)

# from janis_core.tool.step import StepNode


## PRIMARY TRANSLATION METHODS
from janis_core.workflow.workflow import InputNode

SED_REMOVE_EXTENSION = "| sed 's/\\.[^.]*$//'"
REMOVE_EXTENSION = (
    lambda x, iterations: f"`echo '{x}' {iterations * SED_REMOVE_EXTENSION}`"
)


class CustomGlob(Selector):
    def __init__(self, expression):
        self.expression = expression

    def returntype(self):
        return Array(File)

    def to_string_formatter(self):
        raise Exception("Not supported for CustomGlob")


class WdlTranslator(TranslatorBase):
    def __init__(self):
        super().__init__(name="wdl")

    @staticmethod
    def stringify_translated_workflow(wf):
        return wf.get_string()

    @staticmethod
    def stringify_translated_tool(tool):
        return tool.get_string()

    @staticmethod
    def stringify_translated_inputs(inputs):
        return json.dumps(inputs, sort_keys=True, indent=4, separators=(",", ": "))

    @staticmethod
    def validate_command_for(wfpath, inppath, tools_dir_path, tools_zip_path):
        return ["java", "-jar", "$womtooljar", "validate", wfpath]

    @classmethod
    def translate_workflow(
        cls,
        wfi,
        with_container=True,
        with_resource_overrides=False,
        is_nested_tool=False,
        allow_empty_container=False,
        container_override=None,
    ) -> Tuple[any, Dict[str, any]]:
        """
        Translate the workflow into wdlgen classes!


        :param with_resource_overrides:
        :param with_container:
        :param is_nested_tool:
        :return:
        """
        # Import needs to be here, otherwise we end up circularly importing everything
        # I need the workflow for type comparison
        from janis_core.workflow.workflow import Workflow

        wf: Workflow = wfi

        # Notes:
        #       All wdlgen classes have a .get_string(**kwargs) function
        #       The wdlgen Workflow class requires a

        # As of 2019-04-16: we use development (Biscayne) features
        # like Directories and wdlgen uses the new input {} syntax
        w = wdl.Workflow(wf.id(), version="development")
        tools: List[Tool] = [s.tool for s in wf.step_nodes.values()]

        inputs = list(wf.input_nodes.values())
        steps = list(wf.step_nodes.values())
        outputs = list(wf.output_nodes.values())

        inputsdict = {t.id(): ToolInput(t.id(), t.intype) for t in wf.tool_inputs()}

        wtools = {}  # Store all the tools by their name in this dictionary
        tool_aliases, step_aliases = build_aliases(
            wf.step_nodes.values()
        )  # Generate call and import aliases

        # Convert self._inputs -> wdl.Input
        for i in inputs:
            dt = i.datatype
            expr = None
            if isinstance(i.datatype, Filename):
                # expr = f'"{i.datatype.generated_filename()}"'
                dt = String(optional=True)

            if i.default is not None:
                expr = WdlTranslator.unwrap_expression(i.default, inputsdict=inputsdict)

            wd = dt.wdl(has_default=i.default is not None)

            w.inputs.append(
                wdl.Input(
                    data_type=wd, name=i.id(), expression=expr, requires_quotes=False
                )
            )

            is_array = isinstance(i.datatype, Array)
            if i.datatype.secondary_files() or (
                is_array and i.datatype.subtype().secondary_files()
            ):
                secs = (
                    i.datatype.secondary_files()
                    if not is_array
                    else i.datatype.subtype().secondary_files()
                )

                w.inputs.extend(
                    wdl.Input(wd, get_secondary_tag_from_original_tag(i.id(), s))
                    for s in secs
                )

        resource_inputs = []
        if with_resource_overrides:
            resource_inputs = build_resource_override_maps_for_workflow(wf)
            w.inputs.extend(resource_inputs)

        # Convert self._outputs -> wdl.Output
        for o in outputs:
<<<<<<< HEAD
            outtag = None
            if isinstance(o.source, list):
                pick_value = o.pick_value
                vals = ", ".join(
                    f"{source.node.id()}.{source.tag}" for source in o.source
                )
                if pick_value == PickValue.all_non_null:
                    outtag = f"select_all([{vals}])"
                elif pick_value == PickValue.first_non_null:
                    outtag = f"select_first([{vals}])"
                else:
                    raise Exception(
                        "WDL conversion is currently unable to handle single_non_null"
                    )
            else:
                sourcenode, sourcetag = o.source.node, o.source.tag
                outtag = "{a}.{b}".format(  # Generate fully qualified stepid.tag identifier (MUST be step node)
                    a=sourcenode.id(), b=sourcetag
                )

            w.outputs.append(wdl.Output(o.datatype.wdl(), o.id(), outtag))
=======
            sourcenode, sourcetag = o.source
            output_source = [x for x in [sourcenode.id(), sourcetag] if x is not None]
            os = ".".join(output_source)

            if isinstance(sourcenode, InputNode):
                if sourcenode.default is not None:
                    val = get_input_value_from_potential_selector_or_generator(
                        sourcenode.default,
                        inputsdict=None,
                        string_environment=False,
                        wfid=wf.id(),
                        outputid=o.id(),
                    )
                    os = f"select_first([{sourcenode.id()}, {val}])"

            w.outputs.append(wdl.Output(o.datatype.wdl(), o.id(), os))
>>>>>>> 353a9215
            if o.datatype.secondary_files():
                w.outputs.extend(
                    wdl.Output(
                        o.datatype.wdl(),
                        get_secondary_tag_from_original_tag(o.id(), s),
                        ".".join(
                            [
                                *output_source[:-1],
                                get_secondary_tag_from_original_tag(
                                    output_source[-1], s
                                ),
                            ]
                        ),
                    )
                    for s in o.datatype.secondary_files()
                )

        # Generate import statements (relative tool dir is later?)
        uniquetoolmap: Dict[str, Tool] = {t.versioned_id(): t for t in tools}
        w.imports = [
            wdl.Workflow.WorkflowImport(
                t.versioned_id(),
                tool_aliases[t.versioned_id().lower()].upper(),
                None if is_nested_tool else "tools/",
            )
            for t in uniquetoolmap.values()
        ]

        # Step[] -> (wdl.Task | wdl.Workflow)[]
        forbiddenidentifiers = set(
            [i.id() for i in inputs]
            + list(tool_aliases.keys())
            + list(s.id() for s in steps)
        )
        for s in steps:
            t = s.tool

            if t.versioned_id() not in wtools:
                if isinstance(t, Workflow):
                    wf_wdl, wf_tools = cls.translate_workflow(
                        t,
                        with_container=with_container,
                        is_nested_tool=True,
                        with_resource_overrides=with_resource_overrides,
                        allow_empty_container=allow_empty_container,
                        container_override=container_override,
                    )
                    wtools[t.versioned_id()] = wf_wdl
                    wtools.update(wf_tools)

                elif isinstance(t, CommandTool):
                    wtools[t.versioned_id()] = cls.translate_tool_internal(
                        t,
                        with_container=with_container,
                        with_resource_overrides=with_resource_overrides,
                        allow_empty_container=allow_empty_container,
                        container_override=container_override,
                    )
                elif isinstance(t, CodeTool):
                    wtools[t.versioned_id()] = cls.translate_code_tool_internal(
                        t,
                        with_docker=with_container,
                        with_resource_overrides=with_resource_overrides,
                        allow_empty_container=allow_empty_container,
                        container_override=container_override,
                    )

            resource_overrides = {}

            if with_resource_overrides:
                toolroverrides = build_resource_override_maps_for_tool(t)
                for r in toolroverrides:
                    resource_overrides[r.name] = s.id() + "_" + r.name

            call = translate_step_node(
                node2=s,
                step_identifier=tool_aliases[t.versioned_id().lower()].upper()
                + "."
                + t.id(),
                resource_overrides=resource_overrides,
                invalid_identifiers=forbiddenidentifiers,
                inputsdict=inputsdict,
            )

            w.calls.append(call)

        return w, wtools

    @staticmethod
    def wrap_if_string_environment(value, string_environment: bool):
        return f'"{value}"' if not string_environment else value

    @classmethod
    def unwrap_expression(
        cls, expression, inputsdict=None, string_environment=False, **debugkwargs
    ):
        if expression is None:
            return ""

        if isinstance(expression, list):
            toolid = value_or_default(debugkwargs.get("tool_id"), "get-value-list")
            joined_values = ", ".join(
                str(
                    cls.unwrap_expression(
                        expression[i],
                        inputsdict,
                        string_environment=False,
                        tool_id=toolid + "." + str(i),
                    )
                )
                for i in range(len(expression))
            )
            return f"[{joined_values}]"
        if is_python_primitive(expression):
            if isinstance(expression, str):
                return cls.wrap_if_string_environment(expression, string_environment)
            if isinstance(expression, bool):
                return "true" if expression else "false"

            return str(expression)
        elif isinstance(expression, Filename):
            gen_filename = expression.generated_filename(
                inputs=prepare_filename_replacements_for(expression.prefix, inputsdict)
            )
            return cls.wrap_if_string_environment(gen_filename, string_environment)
        elif isinstance(expression, StringFormatter):
            return translate_string_formatter(
                selector=expression,
                inputsdict=inputsdict,
                string_environment=string_environment,
                **debugkwargs,
            )
        elif isinstance(expression, WildcardSelector):
            raise Exception(
                f"A wildcard selector cannot be used as an argument value for '{debugkwargs}'"
            )

        elif isinstance(expression, InputSelector):
            return translate_input_selector(
                selector=expression,
                inputsdict=inputsdict,
                string_environment=string_environment,
                **debugkwargs,
            )
        elif callable(getattr(expression, "wdl", None)):
            return expression.wdl()

        wrap_in_code_block = lambda x: f"~{{{x}}}" if string_environment else x
        unwrap_expression_wrap = lambda exp: cls.unwrap_expression(
            exp, inputsdict, string_environment=False, **debugkwargs
        )

        if isinstance(expression, InputNodeSelector):
            value = expression.input_node.id()
            return wrap_in_code_block(value)

        if isinstance(expression, StepOutputSelector):
            value = expression.node.id() + "." + expression.tag
            return wrap_in_code_block(value)

        elif isinstance(expression, Operator):
            return wrap_in_code_block(
                expression.to_wdl(unwrap_expression_wrap, *expression.args)
            )

        warning = ""
        if isclass(expression):
            stype = expression.__name__
            warning = f", this is likely due to the '{stype}' not being initialised"
        else:
            stype = expression.__class__.__name__
        raise Exception(
            f"Could not detect type '{stype}' to convert to input value{warning}"
        )

    @classmethod
    def unwrap_expression_for_output(
        cls,
        output: ToolOutput,
        expression,
        inputsdict=None,
        string_environment=False,
        **debugkwargs,
    ):
        """
        :param output:
        :param expression:
        :param inputsdict:
        :param string_environment:
        :param debugkwargs:
        :return:
        """
        if isinstance(expression, CustomGlob):
            return expression.expression
        elif isinstance(output.output_type, Stdout) or isinstance(expression, Stdout):
            # can't get here with secondary_format
            return "stdout()"
        elif isinstance(output.output_type, Stderr) or isinstance(expression, Stderr):
            return "stderr()"

        if isinstance(expression, list):
            toolid = value_or_default(debugkwargs.get("tool_id"), "get-value-list")
            joined_values = ", ".join(
                str(
                    cls.unwrap_expression_for_output(
                        expression[i],
                        inputsdict,
                        string_environment=False,
                        tool_id=toolid + "." + str(i),
                    )
                )
                for i in range(len(expression))
            )
            return f"[{joined_values}]"
        if is_python_primitive(expression):
            if isinstance(expression, str):
                return cls.wrap_if_string_environment(expression, string_environment)
            if isinstance(expression, bool):
                return "true" if expression else "false"

            return str(expression)
        elif isinstance(expression, StringFormatter):
            return translate_string_formatter_for_output(
                out=output,
                selector=expression,
                inputsdict=inputsdict,
                string_environment=string_environment,
                **debugkwargs,
            )
        elif isinstance(expression, WildcardSelector):
            base_expression = translate_wildcard_selector(expression)
            if not isinstance(output.output_type, Array):
                Logger.info(
                    f"The command tool ({debugkwargs}).{output.tag}' used a star-bind (*) glob to find the output, "
                    f"but the return type was not an array. For WDL, the first element will be used, "
                    f"ie: '{base_expression}[0]'"
                )
                base_expression += "[0]"
            return base_expression

        elif isinstance(expression, InputSelector):
            return translate_input_selector_for_output(
                out=output,
                selector=expression,
                inputsdict=inputsdict,
                string_environment=string_environment,
                **debugkwargs,
            )
        elif callable(getattr(expression, "wdl", None)):
            return expression.wdl()

        wrap_in_code_block = lambda x: f"~{{{x}}}" if string_environment else x
        unwrap_expression_wrap = lambda exp: cls.unwrap_expression_for_output(
            output=output,
            expression=exp,
            inputsdict=inputsdict,
            string_environment=False,
            **debugkwargs,
        )

        if isinstance(expression, (StepOutputSelector, InputNodeSelector)):
            raise Exception(
                "An InputnodeSelector or StepOutputSelector cannot be used to glob outputs"
            )

        elif isinstance(expression, Operator):
            return wrap_in_code_block(
                expression.to_wdl(unwrap_expression_wrap, *expression.args)
            )

        warning = ""
        if isclass(expression):
            stype = expression.__name__
            warning = f", this is likely due to the '{stype}' not being initialised"
        else:
            stype = expression.__class__.__name__

        raise Exception(
            f"Tool ({debugkwargs}) has an unrecognised glob type: '{stype}' ({expression}), this is "
            f"deprecated. Please use the a Selector to build the outputs for '{output.id()}'"
            + warning
        )

    @classmethod
    def translate_tool_inputs(cls, toolinputs: List[ToolInput]) -> List[wdl.Input]:
        ins = []
        for i in toolinputs:
            wd = i.input_type.wdl(has_default=i.default is not None)
            expr = None
            if isinstance(i.input_type, Filename):
                expr = None
            if isinstance(wd, list):
                ins.extend(wdl.Input(w, i.id()) for w in wd)
            else:

                ins.append(wdl.Input(wd, i.id(), expr, requires_quotes=False))

                sec = value_or_default(
                    i.input_type.subtype().secondary_files()
                    if isinstance(i.input_type, Array)
                    else i.input_type.secondary_files(),
                    default=[],
                )
                ins.extend(
                    wdl.Input(wd, get_secondary_tag_from_original_tag(i.id(), s))
                    for s in sec
                )
        return ins

    @classmethod
    def translate_tool_outputs(
        cls, tooloutputs: List[ToolOutput], inputsmap: Dict[str, ToolInput], toolid
    ):
        outs: List[wdl.Output] = []

        for o in tooloutputs:
            wdl_type = wdl.WdlType.parse_type(o.output_type.wdl())
            expression = cls.unwrap_expression_for_output(
                o, o.glob, inputsdict=inputsmap, toolid=toolid
            )
            outs.append(wdl.Output(wdl_type, o.id(), expression))
            outs.extend(
                cls.prepare_secondary_tool_outputs(
                    out=o,
                    original_expression=o.glob,
                    expression=expression,
                    toolid=toolid,
                )
            )

        return outs

    @classmethod
    def prepare_secondary_tool_outputs(
        cls, out: ToolOutput, original_expression: any, expression: str, toolid: str
    ) -> List[wdl.Output]:
        if not (
            isinstance(out.output_type, File) and out.output_type.secondary_files()
        ):
            return []

        islist = isinstance(expression, list)

        if (
            isinstance(out.output_type, Array)
            and isinstance(out.output_type.subtype(), File)
            and out.output_type.subtype().secondary_files()
        ):
            if isinstance(original_expression, WildcardSelector):
                # do custom override for wildcard selector
                ftype = out.output_type.subtype().wdl()
                return [
                    wdl.Output(
                        ftype,
                        get_secondary_tag_from_original_tag(out.id(), s),
                        translate_wildcard_selector(original_expression, s),
                    )
                    for s in out.output_type.subtype().secondary_files()
                ]
            elif islist:
                Logger.info(
                    "Special handling for an Array return type with a list expressions"
                )
            else:
                raise Exception(
                    "Janis isn't sure how to collect secondary files for an array yet"
                )

        outs = []
        if isinstance(out.output_type, File) and out.output_type.secondary_files():
            # eep we have secondary files
            ot = get_instantiated_type(out.output_type)
            ftype = ot.wdl()
            for s in ot.secondary_files():
                tag = get_secondary_tag_from_original_tag(out.id(), s)
                ar_exp = expression if islist else [expression]
                if "^" not in s:
                    exp = [(ex + f' + "{s}"') for ex in ar_exp]
                elif ot.extension:
                    exp = [
                        'sub({inp}, "\\\\{old_ext}$", "{new_ext}")'.format(
                            inp=ex, old_ext=ot.extension, new_ext=s.replace("^", "")
                        )
                        for ex in ar_exp
                    ]
                else:
                    raise Exception(
                        f"Unsure how to handle secondary file '{s}' for the tool output '{out.id()}' (ToolId={toolid})"
                        f" as it uses the escape characater '^' but Janis can't determine the extension of the output."
                        f"This could be resolved by ensuring the definition for '{ot.__class__.__name__}' contains an extension."
                    )

                outs.append(wdl.Output(ftype, tag, exp if islist else exp[0]))

        return outs

    @classmethod
    def translate_tool_args(
        cls, toolargs: List[ToolArgument], inpmap: Dict[str, ToolInput], **debugkwargs
    ):
        if not toolargs:
            return []
        commandargs = []
        for a in toolargs:
            val = cls.unwrap_expression(a.value, inpmap, string_environment=True)
            should_wrap_in_quotes = isinstance(val, str) and (
                a.shell_quote is None or a.shell_quote
            )
            wrapped_val = f"'{val}'" if should_wrap_in_quotes else val
            commandargs.append(
                wdl.Task.Command.CommandArgument.from_fields(
                    a.prefix, wrapped_val, a.position
                )
            )
        return commandargs

    @classmethod
    def build_command_from_inputs(cls, toolinputs: List[ToolInput]):
        inputsdict = {t.id(): t for t in toolinputs}
        command_ins = []
        for i in toolinputs:
            cmd = translate_command_input(i, inputsdict=inputsdict)
            if cmd:
                command_ins.append(cmd)
        return command_ins

    @classmethod
    def translate_tool_internal(
        cls,
        tool: CommandTool,
        with_container=True,
        with_resource_overrides=False,
        allow_empty_container=False,
        container_override=None,
    ):

        if not Validators.validate_identifier(tool.id()):
            raise Exception(
                f"The identifier '{tool.id()}' for class '{tool.__class__.__name__}' was not validated by "
                f"'{Validators.identifier_regex}' (must start with letters, and then only contain letters, "
                f"numbers or an underscore)"
            )

        inputs: List[ToolInput] = [*cls.get_resource_override_inputs(), *tool.inputs()]
        toolouts = tool.outputs()
        inmap = {i.tag: i for i in inputs}

        if len(inputs) != len(inmap):
            dups = ", ".join(find_duplicates(list(inmap.keys())))
            raise Exception(
                f"There are {len(dups)} duplicate values in  {tool.id()}'s inputs: {dups}"
            )

        outdups = find_duplicates([o.id() for o in toolouts])
        if len(outdups) > 0:
            raise Exception(
                f"There are {len(outdups)} duplicate values in  {tool.id()}'s outputs: {outdups}"
            )

        ins: List[wdl.Input] = cls.translate_tool_inputs(inputs)
        outs: List[wdl.Output] = cls.translate_tool_outputs(toolouts, inmap, tool.id())
        command_args = cls.translate_tool_args(
            tool.arguments(), inmap, toolId=tool.id()
        )
        command_ins = cls.build_command_from_inputs(tool.inputs())

        commands = []

        env = tool.env_vars()
        if env:
            commands.extend(
                prepare_env_var_setters(env, inputsdict=inmap, toolid=tool.id())
            )

        for ti in tool.inputs():
            commands.extend(prepare_move_statements_for_input(ti))

        rbc = tool.base_command()
        bc = " ".join(rbc) if isinstance(rbc, list) else rbc

        commands.append(wdl.Task.Command(bc, command_ins, command_args))

        for ito in range(len(tool.outputs())):
            commands.extend(
                prepare_move_statements_for_output(toolouts[ito], outs[ito].expression)
            )

        r = wdl.Task.Runtime()
        if with_container:
            container = (
                WdlTranslator.get_container_override_for_tool(tool, container_override)
                or tool.container()
            )
            if container is not None:
                r.add_docker(container)
            elif not allow_empty_container:
                raise Exception(
                    f"The tool '{tool.id()}' did not have a container. Although not recommended, "
                    f"Janis can export empty docker containers with the parameter 'allow_empty_container=True "
                    f"or --allow-empty-container"
                )

        # These runtime kwargs cannot be optional, but we've enforced non-optionality when we create them
        r.kwargs["cpu"] = cls.unwrap_expression(CpuSelector(), inmap, id="runtimestats")
        r.kwargs["memory"] = '"~{select_first([runtime_memory, 4])}G"'

        if with_resource_overrides:
            ins.append(wdl.Input(wdl.WdlType.parse_type("String"), "runtime_disks"))
            r.kwargs["disks"] = "runtime_disks"
            r.kwargs["zones"] = '"australia-southeast1-b"'

        r.kwargs["preemptible"] = 2

        return wdl.Task(tool.id(), ins, outs, commands, r, version="development")

    @classmethod
    def translate_code_tool_internal(
        cls,
        tool: CodeTool,
        with_docker=True,
        with_resource_overrides=True,
        allow_empty_container=False,
        container_override=None,
    ):
        if not Validators.validate_identifier(tool.id()):
            raise Exception(
                f"The identifier '{tool.id()}' for class '{tool.__class__.__name__}' was not validated by "
                f"'{Validators.identifier_regex}' (must start with letters, and then only contain letters, "
                f"numbers or an underscore)"
            )

        ins = [
            ToolInput(
                t.id(),
                input_type=t.intype,
                prefix=f"--{t.id()}",
                default=t.default,
                doc=t.doc,
            )
            for t in tool.tool_inputs()
        ]

        tr_ins = cls.translate_tool_inputs(cls.get_resource_override_inputs() + ins)

        outs = []
        for t in tool.tool_outputs():
            if isinstance(t.outtype, Stdout):
                outs.append(ToolOutput(t.id(), output_type=t.outtype))
                continue

            outs.append(
                ToolOutput(
                    t.id(),
                    output_type=t.outtype,
                    glob=CustomGlob(f'read_json(stdout())["{t.id()}"]'),
                )
            )

        tr_outs = cls.translate_tool_outputs(outs, {}, tool.id())

        commands = []

        scriptname = tool.script_name()

        commands.append(
            wdl.Task.Command(
                f"""
cat <<EOT >> {scriptname}
{tool.prepared_script()}
EOT"""
            )
        )

        command_ins = cls.build_command_from_inputs(ins)
        bc = tool.base_command()
        bcs = " ".join(bc) if isinstance(bc, list) else bc
        commands.append(wdl.Task.Command(bcs, command_ins, []))

        r = wdl.Task.Runtime()
        if with_docker:
            container = (
                WdlTranslator.get_container_override_for_tool(tool, container_override)
                or tool.container()
            )

            if container is not None:
                r.add_docker(container)
            elif not allow_empty_container:
                raise Exception(
                    f"The tool '{tool.id()}' did not have a container. Although not recommended, "
                    f"Janis can export empty docker containers with the parameter 'allow_empty_container=True "
                    f"or --allow-empty-container"
                )

        if with_resource_overrides:
            tr_ins.append(wdl.Input(wdl.WdlType.parse_type("String"), "runtime_disks"))
            r.kwargs["disks"] = "runtime_disks"
            r.kwargs["zones"] = '"australia-southeast1-b"'

        # These runtime kwargs cannot be optional, but we've enforced non-optionality when we create them
        # r.kwargs["cpu"] = get_input_value_from_potential_selector_or_generator(
        #     CpuSelector(), {}, string_environment=False, id="runtimestats"
        # )

        r.kwargs["memory"] = '"~{select_first([runtime_memory, 4])}G"'

        return wdl.Task(tool.id(), tr_ins, tr_outs, commands, r, version="development")

    @classmethod
    def build_inputs_file(
        cls,
        tool,
        recursive=False,
        merge_resources=False,
        hints=None,
        additional_inputs: Dict = None,
        max_cores=None,
        max_mem=None,
    ) -> Dict[str, any]:
        """
        Recursive is currently unused, but eventually input overrides could be generated the whole way down
        a call chain, including subworkflows: https://github.com/openwdl/wdl/issues/217
        :param merge_resources:
        :param recursive:
        :param tool:
        :return:
        """
        from janis_core.workflow.workflow import Workflow

        inp = {}
        values_provided_from_tool = {}
        is_workflow = isinstance(tool, Workflow)

        if is_workflow:
            values_provided_from_tool = {
                i.id(): i.value or i.default
                for i in tool.input_nodes.values()
                if i.value is not None
                or (i.default is not None and not isinstance(i.default, Selector))
            }

        ad = {**values_provided_from_tool, **(additional_inputs or {})}

        for i in tool.tool_inputs():

            inp_key = f"{tool.id()}.{i.id()}" if is_workflow else i.id()
            value = ad.get(i.id())
            if cls.inp_can_be_skipped(i, value):
                continue

            inp_val = value

            inp[inp_key] = inp_val
            if i.intype.secondary_files():
                for sec in i.intype.secondary_files():
                    inp[
                        get_secondary_tag_from_original_tag(inp_key, sec)
                    ] = apply_secondary_file_format_to_filename(inp_val, sec)
            elif isinstance(i.intype, Array) and i.intype.subtype().secondary_files():
                # handle array of secondary files
                for sec in i.intype.subtype().secondary_files():
                    inp[get_secondary_tag_from_original_tag(inp_key, sec)] = (
                        [
                            apply_secondary_file_format_to_filename(iinp_val, sec)
                            for iinp_val in inp_val
                        ]
                        if inp_val
                        else None
                    )

        if merge_resources:
            inp.update(
                cls.build_resources_input(
                    tool, hints, max_cores, max_mem, inputs=ad, is_root=True
                )
            )

        return inp

    @classmethod
    def build_resources_input(
        cls,
        tool,
        hints,
        max_cores=None,
        max_mem=None,
        inputs=None,
        prefix=None,
        is_root=False,
    ):
        from janis_core.workflow.workflow import Workflow

        is_workflow = isinstance(tool, Workflow)
        d = super().build_resources_input(
            tool=tool,
            hints=hints,
            max_cores=max_cores,
            max_mem=max_mem,
            prefix=prefix or "",
            inputs=inputs,
        )
        if is_workflow and is_root:
            return {f"{tool.id()}.{k}": v for k, v in d.items()}
        return d

    @staticmethod
    def workflow_filename(workflow):
        return workflow.versioned_id() + ".wdl"

    @staticmethod
    def inputs_filename(workflow):
        return workflow.id() + "-inp.json"

    @staticmethod
    def tool_filename(tool):
        return (tool.versioned_id() if isinstance(tool, Tool) else str(tool)) + ".wdl"

    @staticmethod
    def resources_filename(workflow):
        return workflow.id() + "-resources.json"


def resolve_tool_input_value(tool_input: ToolInput, inputsdict, **debugkwargs):
    name = tool_input.id()
    indefault = (
        tool_input.input_type
        if isinstance(tool_input.input_type, Filename)
        else tool_input.default
    )

    default = None
    if isinstance(indefault, CpuSelector):
        if indefault.default:
            default = f"select_first([runtime_cpu, {str(indefault.default)}])"
        else:
            default = "runtime_cpu"

    elif isinstance(indefault, InputSelector):
        Logger.critical(
            f"WDL does not support command line level defaults that select a different input, this will remove the "
            f"value: '{indefault}' for tool_input '{tool_input.tag}'"
        )

    elif indefault is not None:
        default = WdlTranslator.unwrap_expression(
            indefault, inputsdict=inputsdict, string_environment=False, **debugkwargs
        )

    if default is not None:
        # Default should imply optional input
        name = f"select_first([{name}, {default}])"

    if tool_input.localise_file:
        if isinstance(tool_input.input_type, Array):
            raise Exception(
                "Localising files through `basename(x)` is unavailable for arrays of files: https://github.com/openwdl/wdl/issues/333"
            )
        name = "basename(%s)" % name

    return name


def translate_command_input(tool_input: ToolInput, inputsdict=None, **debugkwargs):
    # make sure it has some essence of a command line binding, else we'll skip it
    if not (tool_input.position is not None or tool_input.prefix):
        return None

    name = resolve_tool_input_value(tool_input, inputsdict=inputsdict, **debugkwargs)
    intype = tool_input.input_type

    optional = (not isinstance(intype, Filename) and intype.optional) or (
        isinstance(tool_input.default, CpuSelector) and tool_input.default is None
    )
    position = tool_input.position

    separate_value_from_prefix = tool_input.separate_value_from_prefix is not False
    prefix = tool_input.prefix if tool_input.prefix else ""
    tprefix = prefix

    intype = tool_input.input_type

    is_flag = isinstance(intype, Boolean)

    if prefix and separate_value_from_prefix and not is_flag:
        tprefix += " "

    if isinstance(intype, Boolean):
        if tool_input.prefix:
            name = f'~{{if defined({name}) then "{tprefix}" else ""}}'
    elif isinstance(intype, Array):

        expr = name

        separator = tool_input.separator if tool_input.separator is not None else " "
        should_quote = isinstance(intype.subtype(), (String, File, Directory))
        condition_for_binding = None

        if intype.optional:
            expr = f"select_first([{expr}, []])"
            condition_for_binding = (
                f"(defined({name}) && length(select_first([{name}, []])) > 0)"
            )

        if intype.subtype().optional:
            expr = f"select_all({expr})"

        if should_quote:
            if tool_input.prefix_applies_to_all_elements:
                separator = f"'{separator}{tprefix} '"
            else:
                separator = f"'{separator}'"

            if tprefix:
                expr = f'"{tprefix}\'" + sep("{separator}", {expr}) + "\'"'
            else:
                expr = f'"\'" + sep("{separator}", {expr}) + "\'"'

        else:
            if tprefix:
                expr = f'"{tprefix}" + sep("{separator}", {expr})'
            else:
                expr = f'sep("{separator}", {expr})'

        if condition_for_binding is not None:
            name = f'~{{if {condition_for_binding} then {expr} else ""}}'
        else:
            name = f"~{{{expr}}}"
    elif (
        isinstance(intype, (String, File, Directory))
        and tool_input.shell_quote is not False
    ):
        if tprefix:
            if optional:
                name = f'~{{if defined({name}) then ("{tprefix}\'" + {name} + "\'") else ""}}'
            else:
                name = f"{tprefix}'~{{{name}}}'"
        else:
            if not optional:
                name = f"~{{{name}}}"
            else:
                name = f'~{{if defined({name}) then ("\'" + {name} + "\'") else ""}}'

    else:
        if prefix:
            if optional:
                name = f"~{{if defined({name}) then (\"{tprefix}\" + {name}) else ''}}"
            else:
                name = f"{tprefix}~{{{name}}}"
        else:
            name = f"~{{{name}}}"

    # there used to be a whole lot of login in the wdl.Task.Command.CommandInput but it's been moved to here now
    return wdl.Task.Command.CommandInput(value=name, position=tool_input.position)


def translate_input_selector_for_output(
    out: ToolOutput,
    selector: InputSelector,
    inputsdict: Dict[str, ToolInput],
    string_environment=False,
    **debugkwargs,
) -> List[wdl.Output]:
    expression = translate_input_selector(
        selector, inputsdict, string_environment=False, **debugkwargs
    )

    tool_in = inputsdict.get(selector.input_to_select)
    if not tool_in:
        raise Exception(
            f"The InputSelector for tool '{debugkwargs}.{out.id()}' did not select an input (tried: '{selector.input_to_select}')"
        )

    return expression


def translate_input_selector_for_secondary_output(
    out: ToolOutput,
    selector: InputSelector,
    inputsdict: Dict[str, ToolInput],
    **debugkwargs,
) -> List[wdl.Output]:
    expression = translate_input_selector(
        selector, inputsdict, string_environment=False, **debugkwargs
    )

    tool_in = inputsdict.get(selector.input_to_select)
    if not tool_in:
        raise Exception(
            f"The InputSelector for tool '{debugkwargs}.{out.id()}' did not select an input (tried: '{selector.input_to_select}')"
        )

    return expression


def translate_string_formatter_for_output(
    out, selector: StringFormatter, inputsdict: Dict[str, ToolInput], **debugkwargs
) -> str:
    """
    The output glob was a string formatter, so we'll need to build the correct glob
    by resolving the string formatter. Some minor complications involve how an output
    with a secondary file must resolve input selectors.

    For example, if you are generating an output with the Filename class, and your output
    type has secondary files, you will need to translate the generated filename with
    respect to the secondary file extension. Or the File class also has a recommended
    "extension" property now that this should consider.

    :param inputsdict:
    :param out:
    :param selector:
    :return:
    """
    inputs_to_retranslate = {
        k: v
        for k, v in selector.kwargs.items()
        if not any(isinstance(v, t) for t in StringFormatter.resolved_types)
    }

    resolved_kwargs = {
        **selector.kwargs,
        **{
            k: WdlTranslator.unwrap_expression(
                v, inputsdict=inputsdict, string_environment=True, **debugkwargs
            )
            for k, v in inputs_to_retranslate.items()
        },
    }

    return f'"{selector.resolve_with_resolved_values(**resolved_kwargs)}"'


def validate_step_with_multiple_sources(node, edge, k, input_name_maps):
    multiple_sources_failure_reasons = []

    unique_types = set()
    for x in edge.source():
        t: DataType = x.source.returntype()
        unique_types.update(t.secondary_files() or [])

    if len(unique_types) > 1:
        multiple_sources_failure_reasons.append(
            f"has {len(unique_types)} different DataTypes with varying secondaries"
        )
    if node.scatter:
        multiple_sources_failure_reasons.append(f"is scattered")

    if len(multiple_sources_failure_reasons) > 0:
        reasons = " and ".join(multiple_sources_failure_reasons)
        Logger.critical(
            f"Conversion to WDL for field '{node.id()}.{k}' does not fully support multiple sources."
            f" This will only work if all of the inputs ({input_name_maps}) have the same secondaries "
            f"AND this field ('{k}') is not scattered. However this connection {reasons}"
        )


def translate_step_node(
    node2,
    step_identifier: str,
    resource_overrides: Dict[str, str],
    invalid_identifiers: Set[str],
    inputsdict: Dict[str, any],
) -> wdl.WorkflowCallBase:
    """
    Convert a step into a wdl's workflow: call { **input_map }, this handles creating the input map and will
    be able to handle multiple scatters on this step node. If there are multiple scatters, the scatters will be ordered
    in to out by alphabetical order.
    
    This method isn't perfect, when there are multiple sources it's not correctly resolving defaults,
    and tbh it's pretty confusing.
    
    :param node:
    :param step_identifier:
    :param step_alias:
    :param resource_overrides:
    :return:
    """
    from janis_core.workflow.workflow import StepNode, InputNode

    node: StepNode = node2
    step_alias: str = node.id()

    ins = node.inputs()

    # Sanity check our step node connections:

    # 1. make sure our inputs are all present:
    missing_keys = [
        k
        for k in ins.keys()
        if k not in node.sources and not (ins[k].intype.optional or ins[k].default)
    ]
    if missing_keys:
        raise Exception(
            f"Error when building connections for step '{node.id()}', "
            f"missing the required connection(s): '{', '.join(missing_keys)}'"
        )

    # 2. gather the scatters, and make sure none of them are derived from multiple sources, otherwise
    #       we're like double zipping things, it's complicated and it's even MORE complicated in WDL.
    scatterable: List[StepTagInput] = []

    if node.scatter:
        unbound_scatter_keys = [k for k in node.scatter.fields if k not in node.sources]
        if len(unbound_scatter_keys):
            raise Exception(
                f"Attempted to scatter {node.id()} on field(s) [{', '.join(unbound_scatter_keys)}] however "
                "these inputs were not mapped on step construction. Make sure that those unbound keys exist"
                f"in your step definition (eg: "
                f"{node.tool.__class__.__name__}({', '.join(k + '=inp' for k in unbound_scatter_keys)})"
            )
        scatterable = [node.sources[k] for k in node.scatter.fields]

        invalid_sources = [
            si
            for si in scatterable
            if si.multiple_inputs or isinstance(si.source(), list)
        ]
        if len(invalid_sources) > 0:
            invalid_sources_str = ", ".join(
                WdlTranslator.unwrap_expression(si.source(), inputsdict=inputsdict)
                for si in invalid_sources
            )
            raise NotImplementedError(
                f"The edge(s) '{invalid_sources_str}' on node '{node.id()}' scatters"
                f"on multiple inputs, this behaviour has not been implemented"
            )

    # 1. Generate replacement of the scatterable key(s) with some random variable, eg: for i in iterable:
    #
    #       - Currently, Janis does not support operating on the object to scatter, and there's no mechanism from
    #           operating on the scattered value. See the following GH comment for more information:
    #           (https://github.com/PMCC-BioinformaticsCore/janis-core/pull/10#issuecomment-605807815)
    #

    scattered_old_to_new_identifier = generate_scatterable_details(
        scatterable, forbiddenidentifiers=invalid_identifiers
    )

    # Let's map the inputs, to the source. We're using a dictionary for the map atm, but WDL requires the _format:
    #       fieldName: sourceCall.Output

    inputs_map = {}
    for k, inp in ins.items():
        if k not in node.sources:
            continue

        steptag_input: StepTagInput = node.sources[k]
        intype = inp.intype
        src: Edge = steptag_input.source()  # potentially single item or array

        ar_source = src if isinstance(src, list) else [src]
        # these two are very closely tied, they'll determine whether our
        # input to the step connection is single or an array
        has_multiple_sources = isinstance(src, list) and len(src) > 1
        array_input_from_single_source = False

        if has_multiple_sources:
            # let's do some checks, make sure we're okay
            validate_step_with_multiple_sources(node, steptag_input, k, inputs_map)

        elif ar_source:
            source = ar_source[0]

            ot = source.source.returntype()
            if (
                isinstance(intype, Array)
                and not isinstance(ot, Array)
                and not source.scatter
            ):
                array_input_from_single_source = True
        else:
            Logger.critical(
                f"Skipping connection to '{steptag_input.finish}.{steptag_input.ftag}' had no source or default, "
                f"please raise an issue as investigation may be required"
            )
            continue

        # Checks over, let's continue!

        secondaries = (
            intype.secondary_files()
            if not isinstance(intype, Array)
            else intype.subtype().secondary_files()
        ) or []
        # place to put the processed_sources:
        #   Key=None is for the regular input
        #   Key=$sec_tag is for each secondary file
        unwrapped_sources = {k: [] for k in [None, *secondaries]}

        unwrap_helper = lambda exprsn: WdlTranslator.unwrap_expression(
            exprsn,
            inputsdict=inputsdict,
            string_environment=False,
            stepid=step_identifier,
        )

        for edge in ar_source:
            # we have an expression we need to unwrap,
            # it's going to the step_input [k]

            if secondaries:
                ot = edge.source.returntype()

                sec_out = set(
                    value_or_default(
                        ot.subtype().secondary_files()
                        if isinstance(ot, Array)
                        else ot.secondary_files(),
                        default=[],
                    )
                )
                sec_in = set(secondaries)
                if not sec_in.issubset(sec_out):
                    raise Exception(
                        f"An error occurred when connecting '{edge.source}' to "
                        f"'{edge.finish.id()}.{edge.ftag}', there were secondary files in the final node "
                        f"that weren't present in the source: {', '.join(sec_out.difference(sec_in))}"
                    )

            unwrapped_exp = unwrap_helper(edge.source)

            default = None
            if isinstance(edge.source, InputNodeSelector):
                default = unwrap_helper(edge.source.input_node.default)

            is_scattered = unwrapped_exp in scattered_old_to_new_identifier

            if is_scattered:
                unwrapped_exp = scattered_old_to_new_identifier[unwrapped_exp][0]

                for idx in range(len(secondaries)):
                    # we restrict that files with secondaries can't be operated on in the step input
                    sec = secondaries[idx]
                    unwrapped_sources[sec].append(f"{unwrapped_exp}[{idx + 1}]")

                if secondaries:
                    unwrapped_exp += "[0]"
            else:
                for sec in secondaries:
                    unwrapped_sources[sec].append(
                        get_secondary_tag_from_original_tag(unwrapped_exp, sec)
                    )

                if default:
                    unwrapped_exp = f"select_first([{unwrapped_exp}, {default}])"

            unwrapped_sources[None].append(unwrapped_exp)

        should_select_first_element = not (
            array_input_from_single_source or has_multiple_sources
        )
        for tag, value in unwrapped_sources.items():
            if tag is None:
                tag = k
            else:
                tag = get_secondary_tag_from_original_tag(k, tag)

            inputs_map[tag] = (
                value[0]
                if should_select_first_element
                else "[" + ", ".join(value) + "]"
            )

    inputs_map.update(resource_overrides)

    call = wdl.WorkflowCall(step_identifier, step_alias, inputs_map)

    if len(scatterable) > 0:
        call = wrap_scatter_call(
            call, node.scatter, scatterable, scattered_old_to_new_identifier
        )

    if node.when is not None:
        print(node.when)
        condition = node.when
        call = wdl.WorkflowConditional(condition, [call])
        # determine how to unwrap when

    return call


def generate_scatterable_details(
    scatterable: List[StepTagInput], forbiddenidentifiers: Set[str]
):
    if not scatterable:
        return {}

    # get the reference from a InputNodeSelector or StepOutputSelector
    get_source = lambda e: WdlTranslator.unwrap_expression(e.source)

    # this dictionary is what we're going to use to map our current
    # identifier to the scattered identifier. This step is just the
    # setup, and in the next for loop, we'll
    scattered_old_to_new_identifier = {}
    for k in scatterable:
        srcs = k.source()
        for edge in srcs if isinstance(srcs, list) else [srcs]:
            src = get_source(edge)
            scattered_old_to_new_identifier[src] = (src, edge.source)

    # Make a copy of the forbiddenIds and add the identifiers of the source
    forbiddenidentifierscopy = set(forbiddenidentifiers).union(
        set(v[0] for v in scattered_old_to_new_identifier.values())
    )

    # We'll wrap everything in the scatter block later, but let's replace the fields we need to scatter
    # with the new scatter variable (we'll try to guess one based on the fieldname). We might need to eventually
    # pass the workflow inputs to make sure now conflict will arise.

    if len(scatterable) > 1:
        # We'll generate one variable in place
        standin = generate_new_id_from("Q", forbiddenidentifierscopy)

        # Store the the standin variable for us to use later (as an illegal identifier character)
        scattered_old_to_new_identifier["-"] = standin
        forbiddenidentifierscopy.add(standin)

        # Then we'll need to generate something like:
        #       A -> Q[0], B -> Q[0][0] -> ..., N -> Q([0] * (n-1))[1]
        n = len(scatterable)
        for i in range(len(scatterable)):
            s = scatterable[i]
            newid = standin + (i) * ".right" + ".left"
            if i == n - 1:
                newid = standin + (n - 1) * ".right"
            scattered_old_to_new_identifier[get_source(s.source())] = (
                newid,
                s.source_map[0].source,
            )
            forbiddenidentifierscopy.add(newid)
    else:

        for s in scatterable:

            # We asserted earlier that the source_map only has one value (through multipleInputs)
            e: Edge = s.source_map[0]

            if isinstance(e.source, Operator):
                raise Exception(
                    "Currently, Janis doesn't support operating on a value to be scattered"
                )

            original_expr = WdlTranslator.unwrap_expression(s.source().source)
            newid = generate_new_id_from(original_expr, forbiddenidentifierscopy)
            evaluated_operator = WdlTranslator.unwrap_expression(
                e.source, string_environment=False
            )
            scattered_old_to_new_identifier[evaluated_operator] = (newid, e)
            forbiddenidentifierscopy.add(newid)

    return scattered_old_to_new_identifier


def wrap_scatter_call(
    call, scatter: ScatterDescription, scatterable, scattered_old_to_new_identifier
):
    from janis_core.workflow.workflow import InputNode

    # Let's start the difficult process of scattering, in WDL we'll:
    #
    #       1. We already generated the new "scatter" variable that will
    #            be used in place of the original .dotted_source()
    #
    #       2. Generate annotations for accessory / secondary files
    #
    #       3. Wrap everything in the appropriate scatter block,
    #           especially considering scattering by multiple variables
    #

    # 2. Explanation:
    #     So, the current way of mixing accessory files is not really                        _
    #     supported, but a little complicated basically, if our scatterable edge           _| |
    #     contains secondary files, they'll all be arrays of separate files, eg:         _| | |
    #                                                                                   | | | | __
    #     File[] bams =     [...]                                                       | | | |/  \
    #     File[] bams_bai = [...]                                                       |       /\ \
    #                                                                                   |       \/ /
    #     We can handle this by transposing the array of both items, eg:                 \        /
    #                                                                                     |      /
    #         transpose([bam1, bam2, ..., bamn], [bai1, bai2, ..., bai3])                 |     |
    #               => [[bam1, bai1], [bam2, bai2], ..., [bamn, bain]]
    #
    #     and then unwrap them using their indices and hopefully have everything line up:
    #
    #     Source: https://software.broadinstitute.org/wdl/documentation/spec#arrayarrayx-transposearrayarrayx

    # We need to generate the source statement, this is easy if we're scattering by one variable

    # sanity check
    if len(scatterable) == 0:
        return call

    # generate the new source map
    get_source = lambda e: WdlTranslator.unwrap_expression(e.source)

    insource_ar = []
    for s in scatterable:
        secondary = s.finish.tool.inputs_map()[s.ftag].intype.secondary_files()
        if secondary:
            ds = get_source(s.source())
            joined_tags = ", ".join(
                get_secondary_tag_from_original_tag(ds, sec) for sec in secondary
            )
            transformed = f"transpose([{ds}, {joined_tags}])"
            insource_ar.append(transformed)

        else:
            (newid, startnode) = scattered_old_to_new_identifier[get_source(s.source())]
            insource = get_source(s.source())
            if isinstance(startnode, InputNode) and startnode.default is not None:
                resolved = WdlTranslator.unwrap_expression(
                    startnode.default, scatterstep=insource
                )
                if isinstance(resolved, bool):
                    resolved = "true" if resolved else "false"

                insource_ar.append(f"select_first([{insource}, {resolved}])")
            else:
                insource_ar.append(insource)

    insource = None
    alias = None
    if len(insource_ar) == 1:
        insource = insource_ar[0]
        alias = first_value(scattered_old_to_new_identifier)[0]
    else:
        method = "zip" if scatter.method == ScatterMethods.dot else "cross"
        insource = recursive_2param_wrap(method, insource_ar)
        alias = scattered_old_to_new_identifier["-"]

    return wdl.WorkflowScatter(alias, insource, [call])


## SELECTOR HELPERS


def translate_string_formatter(
    selector: StringFormatter, inputsdict, string_environment, **debugkwargs
):
    # we should raise an Exception if any of our inputs are optional without a default

    invalid_select_inputs = [
        (k, selector.kwargs[k].input_to_select)
        for k in selector.kwargs
        # Our selector is getting an input
        if isinstance(selector.kwargs[k], InputSelector)
        and selector.kwargs[k].input_to_select in inputsdict
        and not isinstance(
            inputsdict[selector.kwargs[k].input_to_select].input_type, Filename
        )
        # our selected input is optional
        and inputsdict[selector.kwargs[k].input_to_select].input_type.optional
        # our selected input does NOT have a default
        # tbh, this ToolInput might have a default that selects a different input that is null,
        # but I'm not going down this rabbit hole
        and inputsdict[selector.kwargs[k].input_to_select].default is None
    ]

    if len(invalid_select_inputs) > 0:
        tags = ", ".join(f"'{k[0]}'" for k in invalid_select_inputs)
        inps = ", ".join(f"'{k[1]}'" for k in invalid_select_inputs)
        Logger.warn(
            f'There might be an error when resolving the format "{selector._format}", the tag(s) {tags} respectively '
            f"selected input(s) {inps} that were optional and did NOT have a default value. This might be okay if "
            f"{tags} was wrapped in a IfDefined operator"
        )

    value = selector.resolve_with_resolved_values(
        **{
            k: WdlTranslator.unwrap_expression(
                selector.kwargs[k],
                inputsdict=inputsdict,
                string_environment=True,
                **debugkwargs,
            )
            for k in selector.kwargs
        }
    )

    return value if string_environment else f'"{value}"'


def translate_input_selector(
    selector: InputSelector, inputsdict, string_environment=True, **debugkwargs
):
    if not selector.input_to_select:
        raise Exception("No input was selected for input selector: " + str(selector))

    if not inputsdict:
        raise Exception(
            f"An internal error has occurred when selecting the input '{selector.input_to_select}'"
        )

    if selector.input_to_select not in inputsdict:
        raise Exception(
            f"Couldn't find input '{selector.input_to_select}' in tool '{debugkwargs}'"
        )

    inp = inputsdict[selector.input_to_select]
    name = resolve_tool_input_value(inp, inputsdict, **debugkwargs)
    if string_environment:

        return f"~{{{name}}}"
    else:
        return name


# These are now handled entirely by the translate_input_selector_class

# def translate_cpu_selector(selector: CpuSelector, inputsdict, string_environment=True):
#     return translate_input_selector(selector, inputsdict, string_environment=string_environment)
# def translate_mem_selector(selector: MemorySelector, inputsdict, string_environment=True):
#     return translate_input_selector(selector, inputsdict, string_environment=string_environment)


def translate_wildcard_selector(
    selector: WildcardSelector, secondary_format: Optional[str] = None
):
    if not selector.wildcard:
        raise Exception(
            "No wildcard was provided for wildcard selector: " + str(selector)
        )

    wildcard = selector.wildcard
    if secondary_format:
        wildcard = apply_secondary_file_format_to_filename(wildcard, secondary_format)

    return f'glob("{wildcard}")'


## HELPER METHODS


def value_or_default(ar, default):
    """
    default is ar is None, else return the value of ar, returns ar even if ar is FALSEY
    :param ar:
    :param default:
    :return:
    """
    return default if ar is None else ar


def build_aliases(steps2):
    """
    From a list of stepNodes, generate the toolname alias (tool name to unique import alias)
    and the step alias, which
    :param steps: list of step nodes
    :return:
    """
    from janis_core.workflow.workflow import StepNode

    steps: List[StepNode] = steps2

    get_alias = lambda t: t[0] + "".join([c for c in t[1:] if c.isupper()])
    aliases: Set[str] = set()

    tools: List[Tool] = [s.tool for s in steps]
    tool_name_to_tool: Dict[str, Tool] = {t.versioned_id().lower(): t for t in tools}
    tool_name_to_alias = {}
    steps_to_alias: Dict[str, str] = {
        s.id().lower(): get_alias(s.id()).lower() for s in steps
    }

    for tool in tool_name_to_tool:
        a = get_alias(tool).upper()
        s = a
        idx = 2
        while s in aliases:
            s = a + str(idx)
            idx += 1
        aliases.add(s)
        tool_name_to_alias[tool] = s

    return tool_name_to_alias, steps_to_alias


def get_secondary_tag_from_original_tag(original, secondary) -> str:
    secondary_without_punctuation = secondary.replace(".", "").replace("^", "")
    return original + "_" + secondary_without_punctuation


def prepare_env_var_setters(
    reqs: Dict[str, Any], inputsdict, **debugkwargs
) -> List[wdl.Task.Command]:
    if not reqs:
        return []

    statements = []
    for k, v in reqs.items():
        val = WdlTranslator.unwrap_expression(
            v, inputsdict=inputsdict, string_environment=True, **debugkwargs
        )
        statements.append(wdl.Task.Command(f"export {k}='{val}'"))

    return statements


def prepare_move_statements_for_input(ti: ToolInput):
    """
    Update 2019-12-16:

        ToolInput introduces 'presents_as' and 'secondaries_present_as' fields (in addition to 'localise').
        This allows you to present a file as a specific filename, or change how the secondary files present to the tool.

        Additional considerations:
            - we MUST ensure that the secondary file is in the same directory as the base
            - if something is unavailable for an array, we must let the user know

        This is the logic that should be applied:

            - localise=True :: Moves the file into the execution directory ('.')
            - presents_as :: rewrites the input file to be the requires name (in the same directory).
                             This should also rewrite the secondary files per the original rules
            - secondaries_present_as :: rewrites the extension of the secondary files

        Combinations of these can be used

            - presents_as + localise :: should move the file into the execution directory as the new name
            - secondaries_present_as + presents as :: should rewrite the secondary

        The easiest way to do this is:

            - if localise or presents_as is given, generate the new filename
            - apply the secondary file naming rules to all the others (ensures it's in the same directory for free).

    """

    it = ti.input_type
    commands: List[wdl.Task.Command] = []

    if not (ti.localise_file or ti.presents_as or ti.secondaries_present_as):
        return commands

    if not issubclass(type(it), File):
        Logger.critical(
            "Janis has temporarily removed support for localising array types"
        )
        return commands

    base = f"~{{{ti.id()}}}"

    if ti.localise_file or ti.presents_as:
        newlocation = None

        if ti.localise_file and not ti.presents_as:
            newlocation = "."
        elif not ti.localise_file and ti.presents_as:
            newlocation = f'"`dirname ~{{{ti.id()}}}`/{ti.presents_as}"'
            base = newlocation
        else:
            newlocation = ti.presents_as
            base = f'"{ti.presents_as}"'

        commands.append(wdl.Task.Command(f"ln -f ~{{{ti.id()}}} {newlocation}"))

    if it.secondary_files():
        for s in it.secondary_files():
            sectag = get_secondary_tag_from_original_tag(ti.id(), s)

            newext, iters = split_secondary_file_carats(
                ti.secondaries_present_as.get(s, s)
            )
            newpath = REMOVE_EXTENSION(base, iters) + newext
            commands.append(wdl.Task.Command(f"ln -f ~{{{sectag}}} {newpath}"))

    return commands


def prepare_move_statements_for_output(
    to: ToolOutput, baseexpression
) -> List[wdl.Task.Command]:
    """
    Update 2019-12-16:

            - presents_as :: rewrites the output file to be the requires name (in the same directory).
                             This should also rewrite the secondary files per the original rules
            - secondaries_present_as :: rewrites the extension of the secondary files

        Combinations of these can be used

            - presents_as + localise :: should move the file into the execution directory as the new name
            - secondaries_present_as + presents as :: should rewrite the secondary
    """

    ot = to.output_type
    commands = []

    if not (to.presents_as or to.secondaries_present_as):
        return commands

    if not issubclass(type(ot), File):
        Logger.critical(
            f"Janis has temporarily removed support for localising '{type(ot)}' types"
        )
        return commands

    base = f"~{{{baseexpression}}}"

    if to.presents_as:
        newlocation = to.presents_as
        base = f'"{to.presents_as}"'

        commands.append(wdl.Task.Command(f"ln -f ~{{{to.id()}}} {newlocation}"))

    if to.secondaries_present_as and ot.secondary_files():
        for s in ot.secondary_files():
            if s not in to.secondaries_present_as:
                continue

            newextvalues = split_secondary_file_carats(s)
            oldextvalues = split_secondary_file_carats(to.secondaries_present_as[s])

            oldpath = REMOVE_EXTENSION(base, oldextvalues[1]) + oldextvalues[0]
            newpath = REMOVE_EXTENSION(base, newextvalues[1]) + newextvalues[0]

            commands.append(wdl.Task.Command(f"ln -f {oldpath} {newpath}"))

    return commands


def build_resource_override_maps_for_tool(tool, prefix=None) -> List[wdl.Input]:
    inputs = []

    if not prefix:
        prefix = ""  # wf.id() + "."
    else:
        prefix += "_"

    if isinstance(tool, (CommandTool, CodeTool)):
        inputs.extend(
            [
                wdl.Input(wdl.WdlType.parse_type("Int?"), prefix + "runtime_memory"),
                wdl.Input(wdl.WdlType.parse_type("Int?"), prefix + "runtime_cpu"),
                wdl.Input(wdl.WdlType.parse_type("String"), prefix + "runtime_disks"),
            ]
        )
    else:
        inputs.extend(build_resource_override_maps_for_workflow(tool, prefix=prefix))

    return inputs


def build_resource_override_maps_for_workflow(wf, prefix=None) -> List[wdl.Input]:

    # returns a list of key, value pairs
    inputs = []

    for s in wf.step_nodes.values():
        tool: Tool = s.tool

        tool_pre = (prefix or "") + s.id()
        inputs.extend(build_resource_override_maps_for_tool(tool, prefix=tool_pre))

    return inputs


def prepare_filename_replacements_for(
    inp: Optional[InputSelector], inputsdict: Optional[Dict[str, ToolInput]]
) -> Optional[Dict[str, str]]:
    if not (inp is not None and isinstance(inp, InputSelector)):
        return None

    if not inputsdict:
        raise Exception(
            f"Couldn't generate filename as an internal error occurred (inputsdict did not contain {inp.input_to_select})"
        )

    if inp.input_to_select not in inputsdict:
        raise Exception

    tinp = inputsdict.get(inp.input_to_select)
    intype = tinp.input_type

    if isinstance(intype, (File, Directory)):
        if isinstance(intype, File) and intype.extension:
            base = f'basename({tinp.id()}, "{intype.extension}")'
        else:
            base = f"basename({tinp.id()})"
    else:
        base = tinp.id()

    if intype.optional:
        replacement = f'~{{if defined({tinp.id()}) then {base} else "generated"}}'
    else:
        replacement = f"~{{{base}}}"

    return {inp.input_to_select: replacement}<|MERGE_RESOLUTION|>--- conflicted
+++ resolved
@@ -193,12 +193,19 @@
 
         # Convert self._outputs -> wdl.Output
         for o in outputs:
-<<<<<<< HEAD
             outtag = None
+
             if isinstance(o.source, list):
                 pick_value = o.pick_value
                 vals = ", ".join(
-                    f"{source.node.id()}.{source.tag}" for source in o.source
+                    WdlTranslator.unwrap_expression(
+                        expression=source,
+                        inputsdict=None,
+                        string_environment=False,
+                        wfid=wf.id(),
+                        outputid=o.id(),
+                    )
+                    for source in o.source
                 )
                 if pick_value == PickValue.all_non_null:
                     outtag = f"select_all([{vals}])"
@@ -209,30 +216,15 @@
                         "WDL conversion is currently unable to handle single_non_null"
                     )
             else:
-                sourcenode, sourcetag = o.source.node, o.source.tag
-                outtag = "{a}.{b}".format(  # Generate fully qualified stepid.tag identifier (MUST be step node)
-                    a=sourcenode.id(), b=sourcetag
+                outtag = WdlTranslator.unwrap_expression(
+                    expression=o.source,
+                    inputsdict=None,
+                    string_environment=False,
+                    wfid=wf.id(),
+                    outputid=o.id(),
                 )
 
             w.outputs.append(wdl.Output(o.datatype.wdl(), o.id(), outtag))
-=======
-            sourcenode, sourcetag = o.source
-            output_source = [x for x in [sourcenode.id(), sourcetag] if x is not None]
-            os = ".".join(output_source)
-
-            if isinstance(sourcenode, InputNode):
-                if sourcenode.default is not None:
-                    val = get_input_value_from_potential_selector_or_generator(
-                        sourcenode.default,
-                        inputsdict=None,
-                        string_environment=False,
-                        wfid=wf.id(),
-                        outputid=o.id(),
-                    )
-                    os = f"select_first([{sourcenode.id()}, {val}])"
-
-            w.outputs.append(wdl.Output(o.datatype.wdl(), o.id(), os))
->>>>>>> 353a9215
             if o.datatype.secondary_files():
                 w.outputs.extend(
                     wdl.Output(
@@ -387,6 +379,11 @@
 
         if isinstance(expression, InputNodeSelector):
             value = expression.input_node.id()
+            if expression.input_node.default is not None:
+                unwrapped_default = unwrap_expression_wrap(
+                    expression.input_node.default
+                )
+                value = f"select_first([{value}, {unwrapped_default}])"
             return wrap_in_code_block(value)
 
         if isinstance(expression, StepOutputSelector):
@@ -1376,9 +1373,6 @@
                         get_secondary_tag_from_original_tag(unwrapped_exp, sec)
                     )
 
-                if default:
-                    unwrapped_exp = f"select_first([{unwrapped_exp}, {default}])"
-
             unwrapped_sources[None].append(unwrapped_exp)
 
         should_select_first_element = not (
