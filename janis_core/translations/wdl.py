"""
WDL

This is one of the more complicated classes, it takes the janis in-memory representation of a tool,
and converts it into the equivalent WDL objects. Python-wdlgen distances us from the memory representation
and the actual string-specification.

This file is logically structured similar to the cwl equiv:

- Imports
- dump_wdl
- translate_workflow
- translate_tool (command tool)
- other translate methods
- selector helpers (InputSelector, WildcardSelector, CpuSelector, MemorySelector)
- helper methods
"""

import json
from inspect import isclass
from typing import List, Dict, Any, Set, Tuple, Optional

import wdlgen as wdl
from janis_core.types import get_instantiated_type, DataType

from janis_core.types.data_types import is_python_primitive

from janis_core.code.codetool import CodeTool
from janis_core.graph.steptaginput import Edge, StepTagInput
from janis_core.tool.commandtool import CommandTool, ToolInput, ToolArgument, ToolOutput
from janis_core.tool.tool import Tool, TOutput
from janis_core.translations.translationbase import TranslatorBase
from janis_core.operators import (
    InputSelector,
    WildcardSelector,
    CpuSelector,
    StringFormatter,
    Selector,
    Operator,
    StepOutputSelector,
    InputNodeSelector,
)
from janis_core.types.common_data_types import (
    Stdout,
    Stderr,
    Array,
    Boolean,
    Filename,
    File,
    String,
)
from janis_core.utils import first_value, recursive_2param_wrap, find_duplicates
from janis_core.utils.generators import generate_new_id_from
from janis_core.utils.logger import Logger
from janis_core.utils.pickvalue import PickValue
from janis_core.utils.scatter import ScatterDescription, ScatterMethods
from janis_core.utils.validators import Validators
from janis_core.utils.secondary import (
    split_secondary_file_carats,
    apply_secondary_file_format_to_filename,
)

# from janis_core.tool.step import StepNode


## PRIMARY TRANSLATION METHODS

SED_REMOVE_EXTENSION = "| sed 's/\\.[^.]*$//'"
REMOVE_EXTENSION = (
    lambda x, iterations: f"`echo '{x}' {iterations * SED_REMOVE_EXTENSION}`"
)


class CustomGlob(Selector):
    def __init__(self, expression):
        self.expression = expression

    def returntype(self):
        return Array(File)

    def to_string_formatter(self):
        raise Exception("Not supported for CustomGlob")


class WdlTranslator(TranslatorBase):
    def __init__(self):
        super().__init__(name="wdl")

    @staticmethod
    def stringify_translated_workflow(wf):
        return wf.get_string()

    @staticmethod
    def stringify_translated_tool(tool):
        return tool.get_string()

    @staticmethod
    def stringify_translated_inputs(inputs):
        return json.dumps(inputs, sort_keys=True, indent=4, separators=(",", ": "))

    @staticmethod
    def validate_command_for(wfpath, inppath, tools_dir_path, tools_zip_path):
        return ["java", "-jar", "$womtooljar", "validate", wfpath]

    @classmethod
    def translate_workflow(
        cls,
        wfi,
        with_container=True,
        with_resource_overrides=False,
        is_nested_tool=False,
        allow_empty_container=False,
        container_override=None,
    ) -> Tuple[any, Dict[str, any]]:
        """
        Translate the workflow into wdlgen classes!


        :param with_resource_overrides:
        :param with_container:
        :param is_nested_tool:
        :return:
        """
        # Import needs to be here, otherwise we end up circularly importing everything
        # I need the workflow for type comparison
        from janis_core.workflow.workflow import Workflow

        wf: Workflow = wfi

        # Notes:
        #       All wdlgen classes have a .get_string(**kwargs) function
        #       The wdlgen Workflow class requires a

        # As of 2019-04-16: we use development (Biscayne) features
        # like Directories and wdlgen uses the new input {} syntax
        w = wdl.Workflow(wf.id(), version="development")
        tools: List[Tool] = [s.tool for s in wf.step_nodes.values()]

        inputs = list(wf.input_nodes.values())
        steps = list(wf.step_nodes.values())
        outputs = list(wf.output_nodes.values())

        wtools = {}  # Store all the tools by their name in this dictionary
        tool_aliases, step_aliases = build_aliases(
            wf.step_nodes.values()
        )  # Generate call and import aliases

        # Convert self._inputs -> wdl.Input
        for i in inputs:
            dt = i.datatype
            expr = None
            if isinstance(i.datatype, Filename):
                # expr = f'"{i.datatype.generated_filename()}"'
                dt = String(optional=True)

            wd = dt.wdl(has_default=i.default is not None)

            w.inputs.append(
                wdl.Input(
                    data_type=wd, name=i.id(), expression=expr, requires_quotes=False
                )
            )

            is_array = isinstance(i.datatype, Array)
            if i.datatype.secondary_files() or (
                is_array and i.datatype.subtype().secondary_files()
            ):
                secs = (
                    i.datatype.secondary_files()
                    if not is_array
                    else i.datatype.subtype().secondary_files()
                )

                w.inputs.extend(
                    wdl.Input(wd, get_secondary_tag_from_original_tag(i.id(), s))
                    for s in secs
                )

        resource_inputs = []
        if with_resource_overrides:
            resource_inputs = build_resource_override_maps_for_workflow(wf)
            w.inputs.extend(resource_inputs)

        # Convert self._outputs -> wdl.Output
        for o in outputs:
            outtag = None
            if isinstance(o.source, list):
                pick_value = o.pick_value
                vals = ", ".join(
                    f"{source.node.id()}.{source.tag}" for source in o.source
                )
                if pick_value == PickValue.all_non_null:
                    outtag = f"select_all([{vals}])"
                elif pick_value == PickValue.first_non_null:
                    outtag = f"select_first([{vals}])"
                else:
                    raise Exception(
                        "WDL conversion is currently unable to handle single_non_null"
                    )
            else:
                sourcenode, sourcetag = o.source.node, o.source.tag
                outtag = "{a}.{b}".format(  # Generate fully qualified stepid.tag identifier (MUST be step node)
                    a=sourcenode.id(), b=sourcetag
                )

            w.outputs.append(wdl.Output(o.datatype.wdl(), o.id(), outtag))
            if o.datatype.secondary_files():
                w.outputs.extend(
                    wdl.Output(
                        o.datatype.wdl(),
                        get_secondary_tag_from_original_tag(o.id(), s),
                        "{a}.{b}".format(  # Generate fully qualified stepid.tag identifier (MUST be step node)
                            a=sourcenode.id(),
                            b=get_secondary_tag_from_original_tag(sourcetag, s),
                        ),
                    )
                    for s in o.datatype.secondary_files()
                )

        # Generate import statements (relative tool dir is later?)
        uniquetoolmap: Dict[str, Tool] = {t.id(): t for t in tools}
        w.imports = [
            wdl.Workflow.WorkflowImport(
                t.id(),
                tool_aliases[t.id().lower()].upper(),
                None if is_nested_tool else "tools/",
            )
            for t in uniquetoolmap.values()
        ]

        # Step[] -> (wdl.Task | wdl.Workflow)[]
        forbiddenidentifiers = set(
            [i.id() for i in inputs]
            + list(tool_aliases.keys())
            + list(s.id() for s in steps)
        )
        for s in steps:
            t = s.tool

            if t.id() not in wtools:
                if isinstance(t, Workflow):
                    wf_wdl, wf_tools = cls.translate_workflow(
                        t,
                        with_container=with_container,
                        is_nested_tool=True,
                        with_resource_overrides=with_resource_overrides,
                        allow_empty_container=allow_empty_container,
                        container_override=container_override,
                    )
                    wtools[t.id()] = wf_wdl
                    wtools.update(wf_tools)

                elif isinstance(t, CommandTool):
                    wtools[t.id()] = cls.translate_tool_internal(
                        t,
                        with_container=with_container,
                        with_resource_overrides=with_resource_overrides,
                        allow_empty_container=allow_empty_container,
                        container_override=container_override,
                    )
                elif isinstance(t, CodeTool):
                    wtools[t.id()] = cls.translate_code_tool_internal(
                        t,
                        with_docker=with_container,
                        with_resource_overrides=with_resource_overrides,
                        allow_empty_container=allow_empty_container,
                        container_override=container_override,
                    )

            resource_overrides = {}

            if with_resource_overrides:
                toolroverrides = build_resource_override_maps_for_tool(t)
                for r in toolroverrides:
                    resource_overrides[r.name] = s.id() + "_" + r.name

            call = translate_step_node(
                s,
                tool_aliases[t.id().lower()].upper() + "." + t.id(),
                resource_overrides,
                forbiddenidentifiers,
            )

            w.calls.append(call)

        return w, wtools

    @staticmethod
    def wrap_if_string_environment(value, string_environment: bool):
        return f'"{value}"' if not string_environment else value

    @classmethod
    def unwrap_expression(
        cls, expression, inputsdict=None, string_environment=False, **debugkwargs
    ):
        if expression is None:
            return ""

        if isinstance(expression, list):
            toolid = value_or_default(debugkwargs.get("tool_id"), "get-value-list")
            joined_values = ", ".join(
                str(
                    cls.unwrap_expression(
                        expression[i],
                        inputsdict,
                        string_environment=False,
                        tool_id=toolid + "." + str(i),
                    )
                )
                for i in range(len(expression))
            )
            return f"[{joined_values}]"
        if is_python_primitive(expression):
            if isinstance(expression, str):
                return cls.wrap_if_string_environment(expression, string_environment)
            if isinstance(expression, bool):
                return "true" if expression else "false"

            return str(expression)
        elif isinstance(expression, Filename):
            return cls.wrap_if_string_environment(
                expression.generated_filename(), string_environment
            )
        elif isinstance(expression, StringFormatter):
            return translate_string_formatter(
                selector=expression,
                inputsdict=inputsdict,
                string_environment=string_environment,
                **debugkwargs,
            )
        elif isinstance(expression, WildcardSelector):
            raise Exception(
                f"A wildcard selector cannot be used as an argument value for '{debugkwargs}'"
            )

        elif isinstance(expression, InputSelector):
            return translate_input_selector(
                selector=expression,
                inputsdict=inputsdict,
                string_environment=string_environment,
                **debugkwargs,
            )
        elif callable(getattr(expression, "wdl", None)):
            return expression.wdl()

        wrap_in_code_block = lambda x: f"~{{{x}}}" if string_environment else x
        unwrap_expression_wrap = lambda exp: cls.unwrap_expression(
            exp, inputsdict, string_environment=False, **debugkwargs
        )

        if isinstance(expression, InputNodeSelector):
            value = expression.input_node.id()
            return wrap_in_code_block(value)

        if isinstance(expression, StepOutputSelector):
            value = expression.node.id() + "." + expression.tag
            return wrap_in_code_block(value)

        elif isinstance(expression, Operator):
            return wrap_in_code_block(
                expression.to_wdl(unwrap_expression_wrap, *expression.args)
            )

        warning = ""
        if isclass(expression):
            stype = expression.__name__
            warning = f", this is likely due to the '{stype}' not being initialised"
        else:
            stype = expression.__class__.__name__
        raise Exception(
            f"Could not detect type '{stype}' to convert to input value{warning}"
        )

    @classmethod
    def unwrap_expression_for_output(
        cls,
        output: ToolOutput,
        expression,
        inputsdict=None,
        string_environment=False,
        **debugkwargs,
    ):
        """
        :param output:
        :param expression:
        :param inputsdict:
        :param string_environment:
        :param debugkwargs:
        :return:
        """
        if isinstance(expression, CustomGlob):
            return expression.expression
        elif isinstance(output.output_type, Stdout) or isinstance(expression, Stdout):
            # can't get here with secondary_format
            return "stdout()"
        elif isinstance(output.output_type, Stderr) or isinstance(expression, Stderr):
            return "stderr()"

        if isinstance(expression, list):
            toolid = value_or_default(debugkwargs.get("tool_id"), "get-value-list")
            joined_values = ", ".join(
                str(
                    cls.unwrap_expression_for_output(
                        expression[i],
                        inputsdict,
                        string_environment=False,
                        tool_id=toolid + "." + str(i),
                    )
                )
                for i in range(len(expression))
            )
            return f"[{joined_values}]"
        if is_python_primitive(expression):
            if isinstance(expression, str):
                return cls.wrap_if_string_environment(expression, string_environment)
            if isinstance(expression, bool):
                return "true" if expression else "false"

            return str(expression)
        elif isinstance(expression, StringFormatter):
            return translate_string_formatter_for_output(
                out=output,
                selector=expression,
                inputsdict=inputsdict,
                string_environment=string_environment,
                **debugkwargs,
            )
        elif isinstance(expression, WildcardSelector):
            base_expression = translate_wildcard_selector(expression)
            if not isinstance(output.output_type, Array):
                Logger.info(
                    f"The command tool ({debugkwargs}).{output.tag}' used a star-bind (*) glob to find the output, "
                    f"but the return type was not an array. For WDL, the first element will be used, "
                    f"ie: '{base_expression}[0]'"
                )
                base_expression += "[0]"
            return base_expression

        elif isinstance(expression, InputSelector):
            return translate_input_selector_for_output(
                out=output,
                selector=expression,
                inputsdict=inputsdict,
                string_environment=string_environment,
                **debugkwargs,
            )
        elif callable(getattr(expression, "wdl", None)):
            return expression.wdl()

        wrap_in_code_block = lambda x: f"~{{{x}}}" if string_environment else x
        unwrap_expression_wrap = lambda exp: cls.unwrap_expression_for_output(
            output=output,
            expression=exp,
            inputsdict=inputsdict,
            string_environment=False,
            **debugkwargs,
        )

        if isinstance(expression, (StepOutputSelector, InputNodeSelector)):
            raise Exception(
                "An InputnodeSelector or StepOutputSelector cannot be used to glob outputs"
            )

        elif isinstance(expression, Operator):
            return wrap_in_code_block(
                expression.to_wdl(unwrap_expression_wrap, *expression.args)
            )

        warning = ""
        if isclass(expression):
            stype = expression.__name__
            warning = f", this is likely due to the '{stype}' not being initialised"
        else:
            stype = expression.__class__.__name__

        raise Exception(
            f"Tool ({debugkwargs}) has an unrecognised glob type: '{stype}' ({expression}), this is "
            f"deprecated. Please use the a Selector to build the outputs for '{output.id()}'"
            + warning
        )

    @classmethod
    def translate_tool_inputs(cls, toolinputs: List[ToolInput]) -> List[wdl.Input]:
        ins = []
        for i in toolinputs:
            wd = i.input_type.wdl(has_default=i.default is not None)
            expr = None
            if isinstance(i.input_type, Filename):
                expr = f'"{i.input_type.generated_filename()}"'
            if isinstance(wd, list):
                ins.extend(wdl.Input(w, i.id()) for w in wd)
            else:

                ins.append(wdl.Input(wd, i.id(), expr, requires_quotes=False))

                sec = value_or_default(
                    i.input_type.subtype().secondary_files()
                    if isinstance(i.input_type, Array)
                    else i.input_type.secondary_files(),
                    default=[],
                )
                ins.extend(
                    wdl.Input(wd, get_secondary_tag_from_original_tag(i.id(), s))
                    for s in sec
                )
        return ins

    @classmethod
    def translate_tool_outputs(
        cls, tooloutputs: List[ToolOutput], inputsmap: Dict[str, ToolInput], toolid
    ):
        outs: List[wdl.Output] = []

        for o in tooloutputs:
            wdl_type = wdl.WdlType.parse_type(o.output_type.wdl())
            expression = cls.unwrap_expression_for_output(
                o, o.glob, inputsdict=inputsmap, toolid=toolid
            )
            outs.append(wdl.Output(wdl_type, o.id(), expression))
            outs.extend(
                cls.prepare_secondary_tool_outputs(
                    out=o,
                    original_expression=o.glob,
                    expression=expression,
                    toolid=toolid,
                )
            )

        return outs

    @classmethod
    def prepare_secondary_tool_outputs(
        cls, out: ToolOutput, original_expression: any, expression: str, toolid: str
    ) -> List[wdl.Output]:
        if not (
            isinstance(out.output_type, File) and out.output_type.secondary_files()
        ):
            return []

        islist = isinstance(expression, list)

        if (
            isinstance(out.output_type, Array)
            and isinstance(out.output_type.subtype(), File)
            and out.output_type.subtype().secondary_files()
        ):
            if isinstance(original_expression, WildcardSelector):
                # do custom override for wildcard selector
                ftype = out.output_type.subtype().wdl()
                return [
                    wdl.Output(
                        ftype,
                        get_secondary_tag_from_original_tag(out.id(), s),
                        translate_wildcard_selector(original_expression, s),
                    )
                    for s in out.output_type.subtype().secondary_files()
                ]
            elif islist:
                Logger.info(
                    "Special handling for an Array return type with a list expressions"
                )
            else:
                raise Exception(
                    "Janis isn't sure how to collect secondary files for an array yet"
                )

        outs = []
        if isinstance(out.output_type, File) and out.output_type.secondary_files():
            # eep we have secondary files
            ot = get_instantiated_type(out.output_type)
            ftype = ot.wdl()
            for s in ot.secondary_files():
                tag = get_secondary_tag_from_original_tag(out.id(), s)
                ar_exp = expression if islist else [expression]
                if "^" not in s:
                    exp = [(ex + f' + "{s}"') for ex in ar_exp]
                elif ot.extension:
                    exp = [
                        'sub({inp}, "\\\\{old_ext}$", "{new_ext}")'.format(
                            inp=ex, old_ext=ot.extension, new_ext=s.replace("^", "")
                        )
                        for ex in ar_exp
                    ]
                else:
                    raise Exception(
                        f"Unsure how to handle secondary file '{s}' for the tool output '{out.id()}' (ToolId={toolid})"
                        f" as it uses the escape characater '^' but Janis can't determine the extension of the output."
                        f"This could be resolved by ensuring the definition for '{ot.__class__.__name__}' contains an extension."
                    )

                outs.append(wdl.Output(ftype, tag, exp if islist else exp[0]))

        return outs

    @classmethod
    def translate_tool_args(
        cls, toolargs: List[ToolArgument], inpmap: Dict[str, ToolInput], **debugkwargs
    ):
        if not toolargs:
            return []
        commandargs = []
        for a in toolargs:
            val = cls.unwrap_expression(a.value, inpmap, string_environment=True)
            should_wrap_in_quotes = isinstance(val, str) and (
                a.shell_quote is None or a.shell_quote
            )
            wrapped_val = f"'{val}'" if should_wrap_in_quotes else val
            commandargs.append(
                wdl.Task.Command.CommandArgument(a.prefix, wrapped_val, a.position)
            )
        return commandargs

    @classmethod
    def build_command_from_inputs(cls, toolinputs: List[ToolInput]):
        command_ins = []
        for i in toolinputs:
            cmd = translate_command_input(i)
            if cmd:
                command_ins.append(cmd)
        return command_ins

    @classmethod
    def translate_tool_internal(
        cls,
        tool: CommandTool,
        with_container=True,
        with_resource_overrides=False,
        allow_empty_container=False,
        container_override=None,
    ):

        if not Validators.validate_identifier(tool.id()):
            raise Exception(
                f"The identifier '{tool.id()}' for class '{tool.__class__.__name__}' was not validated by "
                f"'{Validators.identifier_regex}' (must start with letters, and then only contain letters, "
                f"numbers or an underscore)"
            )

        inputs: List[ToolInput] = [*cls.get_resource_override_inputs(), *tool.inputs()]
        toolouts = tool.outputs()
        inmap = {i.tag: i for i in inputs}

        if len(inputs) != len(inmap):
            dups = ", ".join(find_duplicates(list(inmap.keys())))
            raise Exception(
                f"There are {len(dups)} duplicate values in  {tool.id()}'s inputs: {dups}"
            )

        outdups = find_duplicates([o.id() for o in toolouts])
        if len(outdups) > 0:
            raise Exception(
                f"There are {len(outdups)} duplicate values in  {tool.id()}'s outputs: {outdups}"
            )

        ins: List[wdl.Input] = cls.translate_tool_inputs(inputs)
        outs: List[wdl.Output] = cls.translate_tool_outputs(toolouts, inmap, tool.id())
        command_args = cls.translate_tool_args(
            tool.arguments(), inmap, toolId=tool.id()
        )
        command_ins = cls.build_command_from_inputs(tool.inputs())

        commands = []

        env = tool.env_vars()
        if env:
            commands.extend(
                prepare_env_var_setters(env, inputsdict=inmap, toolid=tool.id())
            )

        for ti in tool.inputs():
            commands.extend(prepare_move_statements_for_input(ti))

        rbc = tool.base_command()
        bc = " ".join(rbc) if isinstance(rbc, list) else rbc

        commands.append(wdl.Task.Command(bc, command_ins, command_args))

        for ito in range(len(tool.outputs())):
            commands.extend(
                prepare_move_statements_for_output(toolouts[ito], outs[ito].expression)
            )

        r = wdl.Task.Runtime()
        if with_container:
            container = tool.container()
            if container_override:
                if tool.id().lower() in container_override:
                    container = container_override[tool.id().lower()]
                elif "*" in container_override:
                    container = container_override["*"]

            if container is not None:
                r.add_docker(container)
            elif not allow_empty_container:
                raise Exception(
                    f"The tool '{tool.id()}' did not have a container. Although not recommended, "
                    f"Janis can export empty docker containers with the parameter 'allow_empty_container=True "
                    f"or --allow-empty-container"
                )

        # These runtime kwargs cannot be optional, but we've enforced non-optionality when we create them
        r.kwargs["cpu"] = cls.unwrap_expression(CpuSelector(), inmap, id="runtimestats")
        r.kwargs["memory"] = '"~{select_first([runtime_memory, 4])}G"'

        if with_resource_overrides:
            ins.append(wdl.Input(wdl.WdlType.parse_type("String"), "runtime_disks"))
            r.kwargs["disks"] = "runtime_disks"
            r.kwargs["zones"] = '"australia-southeast1-b"'

        r.kwargs["preemptible"] = 2

        return wdl.Task(tool.id(), ins, outs, commands, r, version="development")

    @classmethod
    def translate_code_tool_internal(
        cls,
        tool: CodeTool,
        with_docker=True,
        with_resource_overrides=True,
        allow_empty_container=False,
        container_override=None,
    ):
        if not Validators.validate_identifier(tool.id()):
            raise Exception(
                f"The identifier '{tool.id()}' for class '{tool.__class__.__name__}' was not validated by "
                f"'{Validators.identifier_regex}' (must start with letters, and then only contain letters, "
                f"numbers or an underscore)"
            )

        ins = [
            ToolInput(
                t.id(),
                input_type=t.intype,
                prefix=f"--{t.id()}",
                default=t.default,
                doc=t.doc,
            )
            for t in tool.tool_inputs()
        ]

        tr_ins = cls.translate_tool_inputs(cls.get_resource_override_inputs() + ins)

        outs = []
        for t in tool.tool_outputs():
            if isinstance(t.outtype, Stdout):
                outs.append(ToolOutput(t.id(), output_type=t.outtype))
                continue

            outs.append(
                ToolOutput(
                    t.id(),
                    output_type=t.outtype,
                    glob=CustomGlob(f'read_json(stdout())["{t.id()}"]'),
                )
            )

        tr_outs = cls.translate_tool_outputs(outs, {}, tool.id())

        commands = []

        scriptname = tool.script_name()

        commands.append(
            wdl.Task.Command(
                f"""
cat <<EOT >> {scriptname}
{tool.prepared_script()}
EOT"""
            )
        )

        command_ins = cls.build_command_from_inputs(ins)
        bc = tool.base_command()
        bcs = " ".join(bc) if isinstance(bc, list) else bc
        commands.append(wdl.Task.Command(bcs, command_ins, []))

        r = wdl.Task.Runtime()
        if with_docker:
            container = tool.container()
            if container_override:
                if tool.id().lower() in container_override:
                    container = container_override[tool.id().lower()]
                elif "*" in container_override:
                    container = container_override["*"]

            if container is not None:
                r.add_docker(container)
            elif not allow_empty_container:
                raise Exception(
                    f"The tool '{tool.id()}' did not have a container. Although not recommended, "
                    f"Janis can export empty docker containers with the parameter 'allow_empty_container=True "
                    f"or --allow-empty-container"
                )

        if with_resource_overrides:
            tr_ins.append(wdl.Input(wdl.WdlType.parse_type("String"), "runtime_disks"))
            r.kwargs["disks"] = "runtime_disks"
            r.kwargs["zones"] = '"australia-southeast1-b"'

        # These runtime kwargs cannot be optional, but we've enforced non-optionality when we create them
        # r.kwargs["cpu"] = get_input_value_from_potential_selector_or_generator(
        #     CpuSelector(), {}, string_environment=False, id="runtimestats"
        # )

        r.kwargs["memory"] = '"~{select_first([runtime_memory, 4])}G"'

        return wdl.Task(tool.id(), tr_ins, tr_outs, commands, r, version="development")

    @classmethod
    def build_inputs_file(
        cls,
        tool,
        recursive=False,
        merge_resources=False,
        hints=None,
        additional_inputs: Dict = None,
        max_cores=None,
        max_mem=None,
    ) -> Dict[str, any]:
        """
        Recursive is currently unused, but eventually input overrides could be generated the whole way down
        a call chain, including subworkflows: https://github.com/openwdl/wdl/issues/217
        :param merge_resources:
        :param recursive:
        :param tool:
        :return:
        """
        from janis_core.workflow.workflow import Workflow

        inp = {}
        values_provided_from_tool = {}
        is_workflow = isinstance(tool, Workflow)
<<<<<<< HEAD

        if is_workflow:
            values_provided_from_tool = {
                i.id(): i.value or i.default
                for i in tool.input_nodes.values()
                if i.value or i.default
            }

=======

        if is_workflow:
            values_provided_from_tool = {
                i.id(): i.value or i.default
                for i in tool.input_nodes.values()
                if i.value or i.default
            }

>>>>>>> 5ef88dc2
        ad = {**values_provided_from_tool, **(additional_inputs or {})}

        for i in tool.tool_inputs():

            inp_key = f"{tool.id()}.{i.id()}" if is_workflow else i.id()
            value = ad.get(i.id())
            if cls.inp_can_be_skipped(i, value):
                continue

            inp_val = value

            inp[inp_key] = inp_val
            if i.intype.secondary_files():
                for sec in i.intype.secondary_files():
                    inp[
                        get_secondary_tag_from_original_tag(inp_key, sec)
                    ] = apply_secondary_file_format_to_filename(inp_val, sec)
            elif isinstance(i.intype, Array) and i.intype.subtype().secondary_files():
                # handle array of secondary files
                for sec in i.intype.subtype().secondary_files():
                    inp[get_secondary_tag_from_original_tag(inp_key, sec)] = (
                        [
                            apply_secondary_file_format_to_filename(iinp_val, sec)
                            for iinp_val in inp_val
                        ]
                        if inp_val
                        else None
                    )

        if merge_resources:
            inp.update(
                cls.build_resources_input(tool, hints, max_cores, max_mem, inputs=ad)
            )

        return inp

    @classmethod
    def build_resources_input(
        cls, tool, hints, max_cores=None, max_mem=None, inputs=None, prefix=None
    ):
        from janis_core.workflow.workflow import Workflow

        is_workflow = isinstance(tool, Workflow)
        return super().build_resources_input(
            tool=tool,
            hints=hints,
            max_cores=max_cores,
            max_mem=max_mem,
<<<<<<< HEAD
            prefix=prefix or f"{tool.id()}.",
=======
            prefix=prefix or (f"{tool.id()}." if is_workflow else ""),
>>>>>>> 5ef88dc2
            inputs=inputs,
        )

    @staticmethod
    def workflow_filename(workflow):
        return workflow.id() + ".wdl"

    @staticmethod
    def inputs_filename(workflow):
        return workflow.id() + "-inp.json"

    @staticmethod
    def tool_filename(tool):
        return (tool.id() if isinstance(tool, Tool) else str(tool)) + ".wdl"

    @staticmethod
    def resources_filename(workflow):
        return workflow.id() + "-resources.json"


def resolve_tool_input_value(tool_input: ToolInput, **debugkwargs):
    name = tool_input.id()
    indefault = (
        tool_input.input_type
        if isinstance(tool_input.input_type, Filename)
        else tool_input.default
    )

    default = None
    if isinstance(indefault, CpuSelector):
        if indefault.default:
            default = f"select_first([runtime_cpu, {str(indefault.default)}])"
        else:
            default = "runtime_cpu"

    elif isinstance(indefault, InputSelector):
        Logger.critical(
            f"WDL does not support command line level defaults that select a different input, this will remove the "
            f"value: '{indefault}' for tool_input '{tool_input.tag}'"
        )

    elif indefault is not None:
        default = WdlTranslator.unwrap_expression(
            indefault, string_environment=False, **debugkwargs
        )

    if default is not None:
        # Default should imply optional input
        name = f"select_first([{name}, {default}])"

    if tool_input.localise_file:
        if isinstance(tool_input.input_type, Array):
            raise Exception(
                "Localising files through `basename(x)` is unavailable for arrays of files: https://github.com/openwdl/wdl/issues/333"
            )
        name = "basename(%s)" % name

    return name


def translate_command_input(tool_input: ToolInput, **debugkwargs):
    # make sure it has some essence of a command line binding, else we'll skip it
    # TODO: make a property on ToolInput (.bind_to_commandline) and set default to true
    if not (tool_input.position is not None or tool_input.prefix):
        return None

    name = resolve_tool_input_value(tool_input, **debugkwargs)
    optional = tool_input.input_type.optional or (
        isinstance(tool_input.default, CpuSelector) and not tool_input.default
    )
    position = tool_input.position
    separate_value_from_prefix = tool_input.separate_value_from_prefix
    prefix = tool_input.prefix
    true = None
    sep = tool_input.separator

    is_array = isinstance(tool_input.input_type, Array)
    separate_arrays = is_array and tool_input.prefix_applies_to_all_elements

    if isinstance(tool_input.input_type, Boolean):
        true = tool_input.prefix
        prefix = None

    return wdl.Task.Command.CommandInput(
        name=name,
        optional=optional,
        prefix=prefix,
        position=position,
        separate_value_from_prefix=(
            separate_value_from_prefix
            if separate_value_from_prefix is not None
            else True
        ),
        # Instead of using default, we'll use the ~{select_first([$var, default])}
        #       (previously: ~{if defined($var) then val1 else val2})
        # as it progress through the rest properly
        # default=default,
        true=true,
        separator=(
            None
            if not is_array or separate_arrays
            else (sep if sep is not None else " ")
        ),
        separate_arrays=separate_arrays,
    )


def translate_input_selector_for_output(
    out: ToolOutput,
    selector: InputSelector,
    inputsdict: Dict[str, ToolInput],
    string_environment=False,
    **debugkwargs,
) -> List[wdl.Output]:
    expression = translate_input_selector(
        selector, inputsdict, string_environment=False, **debugkwargs
    )

    tool_in = inputsdict.get(selector.input_to_select)
    if not tool_in:
        raise Exception(
            f"The InputSelector for tool '{debugkwargs}.{out.id()}' did not select an input (tried: '{selector.input_to_select}')"
        )

    return expression


def translate_input_selector_for_secondary_output(
    out: ToolOutput,
    selector: InputSelector,
    inputsdict: Dict[str, ToolInput],
    **debugkwargs,
) -> List[wdl.Output]:
    expression = translate_input_selector(
        selector, inputsdict, string_environment=False, **debugkwargs
    )

    tool_in = inputsdict.get(selector.input_to_select)
    if not tool_in:
        raise Exception(
            f"The InputSelector for tool '{debugkwargs}.{out.id()}' did not select an input (tried: '{selector.input_to_select}')"
        )

    return expression


def translate_string_formatter_for_output(
    out, selector: StringFormatter, inputsdict: Dict[str, ToolInput], **debugkwargs
) -> str:
    """
    The output glob was a string formatter, so we'll need to build the correct glob
    by resolving the string formatter. Some minor complications involve how an output
    with a secondary file must resolve input selectors.

    For example, if you are generating an output with the Filename class, and your output
    type has secondary files, you will need to translate the generated filename with
    respect to the secondary file extension. Or the File class also has a recommended
    "extension" property now that this should consider.

    :param inputsdict:
    :param out:
    :param selector:
    :return:
    """
    inputs_to_retranslate = {
        k: v
        for k, v in selector.kwargs.items()
        if not any(isinstance(v, t) for t in StringFormatter.resolved_types)
    }

    resolved_kwargs = {
        **selector.kwargs,
        **{
            k: WdlTranslator.unwrap_expression(
                v, inputsdict=inputsdict, string_environment=True, **debugkwargs
            )
            for k, v in inputs_to_retranslate.items()
        },
    }

    return f'"{selector.resolve_with_resolved_values(**resolved_kwargs)}"'


def validate_step_with_multiple_sources(node, edge, k, input_name_maps):
    multiple_sources_failure_reasons = []

    unique_types = set()
    for x in edge.source():
        t: DataType = x.source.returntype()
        unique_types.update(t.secondary_files() or [])

    if len(unique_types) > 1:
        multiple_sources_failure_reasons.append(
            f"has {len(unique_types)} different DataTypes with varying secondaries"
        )
    if node.scatter:
        multiple_sources_failure_reasons.append(f"is scattered")

    if len(multiple_sources_failure_reasons) > 0:
        reasons = " and ".join(multiple_sources_failure_reasons)
        Logger.critical(
            f"Conversion to WDL for field '{node.id()}.{k}' does not fully support multiple sources."
            f" This will only work if all of the inputs ({input_name_maps}) have the same secondaries "
            f"AND this field ('{k}') is not scattered. However this connection {reasons}"
        )


def translate_step_node(
    node2,
    step_identifier: str,
    resource_overrides: Dict[str, str],
    invalid_identifiers: Set[str],
) -> wdl.WorkflowCallBase:
    """
    Convert a step into a wdl's workflow: call { **input_map }, this handles creating the input map and will
    be able to handle multiple scatters on this step node. If there are multiple scatters, the scatters will be ordered
    in to out by alphabetical order.
    
    This method isn't perfect, when there are multiple sources it's not correctly resolving defaults,
    and tbh it's pretty confusing.
    
    :param node:
    :param step_identifier:
    :param step_alias:
    :param resource_overrides:
    :return:
    """
    from janis_core.workflow.workflow import StepNode, InputNode

    node: StepNode = node2
    step_alias: str = node.id()

    ins = node.inputs()

    # Sanity check our step node connections:

    # 1. make sure our inputs are all present:
    missing_keys = [
        k
        for k in ins.keys()
        if k not in node.sources and not (ins[k].intype.optional or ins[k].default)
    ]
    if missing_keys:
        raise Exception(
            f"Error when building connections for step '{node.id()}', "
            f"missing the required connection(s): '{', '.join(missing_keys)}'"
        )

    # 2. gather the scatters, and make sure none of them are derived from multiple sources, otherwise
    #       we're like double zipping things, it's complicated and it's even MORE complicated in WDL.
    scatterable: List[StepTagInput] = []

    if node.scatter:
        unbound_scatter_keys = [k for k in node.scatter.fields if k not in node.sources]
        if len(unbound_scatter_keys):
            raise Exception(
                f"Attempted to scatter {node.id()} on field(s) [{', '.join(unbound_scatter_keys)}] however "
                "these inputs were not mapped on step construction. Make sure that those unbound keys exist"
                f"in your step definition (eg: "
                f"{node.tool.__class__.__name__}({', '.join(k + '=inp' for k in unbound_scatter_keys)})"
            )
        scatterable = [node.sources[k] for k in node.scatter.fields]

        invalid_sources = [
            si
            for si in scatterable
            if si.multiple_inputs or isinstance(si.source(), list)
        ]
        if len(invalid_sources) > 0:
            invalid_sources_str = ", ".join(
                WdlTranslator.unwrap_expression(si.source()) for si in invalid_sources
            )
            raise NotImplementedError(
                f"The edge(s) '{invalid_sources_str}' on node '{node.id()}' scatters"
                f"on multiple inputs, this behaviour has not been implemented"
            )

    # 1. Generate replacement of the scatterable key(s) with some random variable, eg: for i in iterable:
    #
    #       - Currently, Janis does not support operating on the object to scatter, and there's no mechanism from
    #           operating on the scattered value. See the following GH comment for more information:
    #           (https://github.com/PMCC-BioinformaticsCore/janis-core/pull/10#issuecomment-605807815)
    #

    scattered_old_to_new_identifier = generate_scatterable_details(
        scatterable, forbiddenidentifiers=invalid_identifiers
    )

    # Let's map the inputs, to the source. We're using a dictionary for the map atm, but WDL requires the _format:
    #       fieldName: sourceCall.Output

    inputs_map = {}
    for k, inp in ins.items():
        if k not in node.sources:
            continue

        steptag_input: StepTagInput = node.sources[k]
        intype = inp.intype
        src: Edge = steptag_input.source()  # potentially single item or array

        ar_source = src if isinstance(src, list) else [src]
        # these two are very closely tied, they'll determine whether our
        # input to the step connection is single or an array
        has_multiple_sources = isinstance(src, list) and len(src) > 1
        array_input_from_single_source = False

        if has_multiple_sources:
            # let's do some checks, make sure we're okay
            validate_step_with_multiple_sources(node, steptag_input, k, inputs_map)

        elif ar_source:
            source = ar_source[0]

            ot = source.source.returntype()
            if (
                isinstance(intype, Array)
                and not isinstance(ot, Array)
                and not source.scatter
            ):
                array_input_from_single_source = True
        else:
            Logger.critical(
                f"Skipping connection to '{steptag_input.finish}.{steptag_input.ftag}' had no source or default, "
                f"please raise an issue as investigation may be required"
            )
            continue

        # Checks over, let's continue!

        secondaries = (
            intype.secondary_files()
            if not isinstance(intype, Array)
            else intype.subtype().secondary_files()
        ) or []
        # place to put the processed_sources:
        #   Key=None is for the regular input
        #   Key=$sec_tag is for each secondary file
        unwrapped_sources = {k: [] for k in [None, *secondaries]}

        unwrap_helper = lambda exprsn: WdlTranslator.unwrap_expression(
            exprsn,
            inputsdict=inputs_map,
            string_environment=False,
            stepid=step_identifier,
        )

        for edge in ar_source:
            # we have an expression we need to unwrap,
            # it's going to the step_input [k]

            if secondaries:
                ot = edge.source.returntype()

                sec_out = set(
                    value_or_default(
                        ot.subtype().secondary_files()
                        if isinstance(ot, Array)
                        else ot.secondary_files(),
                        default=[],
                    )
                )
                sec_in = set(secondaries)
                if not sec_in.issubset(sec_out):
                    raise Exception(
                        f"An error occurred when connecting '{edge.source}' to "
                        f"'{edge.finish.id()}.{edge.ftag}', there were secondary files in the final node "
                        f"that weren't present in the source: {', '.join(sec_out.difference(sec_in))}"
                    )

            unwrapped_exp = unwrap_helper(edge.source)

            default = None
            if isinstance(edge.source, InputNodeSelector):
                default = unwrap_helper(edge.source.input_node.default)

            is_scattered = unwrapped_exp in scattered_old_to_new_identifier

            if is_scattered:
                unwrapped_exp = scattered_old_to_new_identifier[unwrapped_exp][0]

                for idx in range(len(secondaries)):
                    # we restrict that files with secondaries can't be operated on in the step input
                    sec = secondaries[idx]
                    unwrapped_sources[sec].append(f"{unwrapped_exp}[{idx + 1}]")

                if secondaries:
                    unwrapped_exp += "[0]"
            else:
                for sec in secondaries:
                    unwrapped_sources[sec].append(
                        get_secondary_tag_from_original_tag(unwrapped_exp, sec)
                    )

                if default:
                    unwrapped_exp = f"select_first([{unwrapped_exp}, {default}])"

            unwrapped_sources[None].append(unwrapped_exp)

        should_select_first_element = not (
            array_input_from_single_source or has_multiple_sources
        )
        for tag, value in unwrapped_sources.items():
            if tag is None:
                tag = k
            else:
                tag = get_secondary_tag_from_original_tag(k, tag)

            inputs_map[tag] = (
                value[0]
                if should_select_first_element
                else "[" + ", ".join(value) + "]"
            )

    inputs_map.update(resource_overrides)

    call = wdl.WorkflowCall(step_identifier, step_alias, inputs_map)

    if len(scatterable) > 0:
        call = wrap_scatter_call(
            call, node.scatter, scatterable, scattered_old_to_new_identifier
        )

    if node.when:
        print(node.when)
        condition = node.when
        call = wdl.WorkflowConditional(condition, [call])
        # determine how to unwrap when

    return call


def generate_scatterable_details(
    scatterable: List[StepTagInput], forbiddenidentifiers: Set[str]
):
    if not scatterable:
        return {}

    # get the reference from a InputNodeSelector or StepOutputSelector
    get_source = lambda e: WdlTranslator.unwrap_expression(e.source)

    # this dictionary is what we're going to use to map our current
    # identifier to the scattered identifier. This step is just the
    # setup, and in the next for loop, we'll
    scattered_old_to_new_identifier = {}
    for k in scatterable:
        srcs = k.source()
        for edge in srcs if isinstance(srcs, list) else [srcs]:
            src = get_source(edge)
            scattered_old_to_new_identifier[src] = (src, edge.source)

    # Make a copy of the forbiddenIds and add the identifiers of the source
    forbiddenidentifierscopy = set(forbiddenidentifiers).union(
        set(v[0] for v in scattered_old_to_new_identifier.values())
    )

    # We'll wrap everything in the scatter block later, but let's replace the fields we need to scatter
    # with the new scatter variable (we'll try to guess one based on the fieldname). We might need to eventually
    # pass the workflow inputs to make sure now conflict will arise.

    if len(scatterable) > 1:
        # We'll generate one variable in place
        standin = generate_new_id_from("Q", forbiddenidentifierscopy)

        # Store the the standin variable for us to use later (as an illegal identifier character)
        scattered_old_to_new_identifier["-"] = standin
        forbiddenidentifierscopy.add(standin)

        # Then we'll need to generate something like:
        #       A -> Q[0], B -> Q[0][0] -> ..., N -> Q([0] * (n-1))[1]
        n = len(scatterable)
        for i in range(len(scatterable)):
            s = scatterable[i]
            newid = standin + (i) * ".right" + ".left"
            if i == n - 1:
                newid = standin + (n - 1) * ".right"
            scattered_old_to_new_identifier[get_source(s.source())] = (
                newid,
                s.source_map[0].source,
            )
            forbiddenidentifierscopy.add(newid)
    else:

        for s in scatterable:

            # We asserted earlier that the source_map only has one value (through multipleInputs)
            e: Edge = s.source_map[0]

            if isinstance(e.source, Operator):
                raise Exception(
                    "Currently, Janis doesn't support operating on a value to be scattered"
                )

            original_expr = WdlTranslator.unwrap_expression(s.source().source)
            newid = generate_new_id_from(original_expr, forbiddenidentifierscopy)
            evaluated_operator = WdlTranslator.unwrap_expression(
                e.source, string_environment=False
            )
            scattered_old_to_new_identifier[evaluated_operator] = (newid, e)
            forbiddenidentifierscopy.add(newid)

    return scattered_old_to_new_identifier


def wrap_scatter_call(
    call, scatter: ScatterDescription, scatterable, scattered_old_to_new_identifier
):
    from janis_core.workflow.workflow import InputNode

    # Let's start the difficult process of scattering, in WDL we'll:
    #
    #       1. We already generated the new "scatter" variable that will
    #            be used in place of the original .dotted_source()
    #
    #       2. Generate annotations for accessory / secondary files
    #
    #       3. Wrap everything in the appropriate scatter block,
    #           especially considering scattering by multiple variables
    #

    # 2. Explanation:
    #     So, the current way of mixing accessory files is not really                        _
    #     supported, but a little complicated basically, if our scatterable edge           _| |
    #     contains secondary files, they'll all be arrays of separate files, eg:         _| | |
    #                                                                                   | | | | __
    #     File[] bams =     [...]                                                       | | | |/  \
    #     File[] bams_bai = [...]                                                       |       /\ \
    #                                                                                   |       \/ /
    #     We can handle this by transposing the array of both items, eg:                 \        /
    #                                                                                     |      /
    #         transpose([bam1, bam2, ..., bamn], [bai1, bai2, ..., bai3])                 |     |
    #               => [[bam1, bai1], [bam2, bai2], ..., [bamn, bain]]
    #
    #     and then unwrap them using their indices and hopefully have everything line up:
    #
    #     Source: https://software.broadinstitute.org/wdl/documentation/spec#arrayarrayx-transposearrayarrayx

    # We need to generate the source statement, this is easy if we're scattering by one variable

    # sanity check
    if len(scatterable) == 0:
        return call

    # generate the new source map
    get_source = lambda e: WdlTranslator.unwrap_expression(e.source)

    insource_ar = []
    for s in scatterable:
        secondary = s.finish.tool.inputs_map()[s.ftag].intype.secondary_files()
        if secondary:
            ds = get_source(s.source())
            joined_tags = ", ".join(
                get_secondary_tag_from_original_tag(ds, sec) for sec in secondary
            )
            transformed = f"transpose([{ds}, {joined_tags}])"
            insource_ar.append(transformed)

        else:
            (newid, startnode) = scattered_old_to_new_identifier[get_source(s.source())]
            insource = get_source(s.source())
            if isinstance(startnode, InputNode) and startnode.default is not None:
                resolved = WdlTranslator.unwrap_expression(
                    startnode.default, scatterstep=insource
                )
                if isinstance(resolved, bool):
                    resolved = "true" if resolved else "false"

                insource_ar.append(f"select_first([{insource}, {resolved}])")
            else:
                insource_ar.append(insource)

    insource = None
    alias = None
    if len(insource_ar) == 1:
        insource = insource_ar[0]
        alias = first_value(scattered_old_to_new_identifier)[0]
    else:
        method = "zip" if scatter.method == ScatterMethods.dot else "cross"
        insource = recursive_2param_wrap(method, insource_ar)
        alias = scattered_old_to_new_identifier["-"]

    return wdl.WorkflowScatter(alias, insource, [call])


## SELECTOR HELPERS


def translate_string_formatter(
    selector: StringFormatter, inputsdict, string_environment, **debugkwargs
):
    # we should raise an Exception if any of our inputs are optional without a default

    invalid_select_inputs = [
        (k, selector.kwargs[k].input_to_select)
        for k in selector.kwargs
        # Our selector is getting an input
        if isinstance(selector.kwargs[k], InputSelector)
        and selector.kwargs[k].input_to_select in inputsdict
        and not isinstance(
            inputsdict[selector.kwargs[k].input_to_select].input_type, Filename
        )
        # our selected input is optional
        and inputsdict[selector.kwargs[k].input_to_select].input_type.optional
        # our selected input does NOT have a default
        # tbh, this ToolInput might have a default that selects a different input that is null,
        # but I'm not going down this rabbit hole
        and inputsdict[selector.kwargs[k].input_to_select].default is None
    ]

    if len(invalid_select_inputs) > 0:
        tags = ", ".join(f"'{k[0]}'" for k in invalid_select_inputs)
        inps = ", ".join(f"'{k[1]}'" for k in invalid_select_inputs)
        Logger.warn(
            f'There might be an error when resolving the format "{selector._format}", the tag(s) {tags} respectively '
            f"selected input(s) {inps} that were optional and did NOT have a default value. This might be okay if "
            f"{tags} was wrapped in a IfDefined operator"
        )

    value = selector.resolve_with_resolved_values(
        **{
            k: WdlTranslator.unwrap_expression(
                selector.kwargs[k],
                inputsdict=inputsdict,
                string_environment=True,
                **debugkwargs,
            )
            for k in selector.kwargs
        }
    )

    return value if string_environment else f'"{value}"'


def translate_input_selector(
    selector: InputSelector, inputsdict, string_environment=True, **debugkwargs
):
    if not selector.input_to_select:
        raise Exception("No input was selected for input selector: " + str(selector))

    if not inputsdict:
        raise Exception(
            f"An internal error has occurred when selecting the input '{selector.input_to_select}'"
        )

    if selector.input_to_select not in inputsdict:
        raise Exception(
            f"Couldn't find input '{selector.input_to_select}' in tool '{debugkwargs}'"
        )

    inp = inputsdict[selector.input_to_select]
    name = resolve_tool_input_value(inp, **debugkwargs)

    if string_environment:

        return f"~{{{name}}}"
    else:
        return name


# These are now handled entirely by the translate_input_selector_class

# def translate_cpu_selector(selector: CpuSelector, inputsdict, string_environment=True):
#     return translate_input_selector(selector, inputsdict, string_environment=string_environment)
# def translate_mem_selector(selector: MemorySelector, inputsdict, string_environment=True):
#     return translate_input_selector(selector, inputsdict, string_environment=string_environment)


def translate_wildcard_selector(
    selector: WildcardSelector, secondary_format: Optional[str] = None
):
    if not selector.wildcard:
        raise Exception(
            "No wildcard was provided for wildcard selector: " + str(selector)
        )

    wildcard = selector.wildcard
    if secondary_format:
        wildcard = apply_secondary_file_format_to_filename(wildcard, secondary_format)

    return f'glob("{wildcard}")'


## HELPER METHODS


def value_or_default(ar, default):
    """
    default is ar is None, else return the value of ar, returns ar even if ar is FALSEY
    :param ar:
    :param default:
    :return:
    """
    return default if ar is None else ar


def build_aliases(steps2):
    """
    From a list of stepNodes, generate the toolname alias (tool name to unique import alias)
    and the step alias, which
    :param steps: list of step nodes
    :return:
    """
    from janis_core.workflow.workflow import StepNode

    steps: List[StepNode] = steps2

    get_alias = lambda t: t[0] + "".join([c for c in t[1:] if c.isupper()])
    aliases: Set[str] = set()

    tools: List[Tool] = [s.tool for s in steps]
    tool_name_to_tool: Dict[str, Tool] = {t.id().lower(): t for t in tools}
    tool_name_to_alias = {}
    steps_to_alias: Dict[str, str] = {
        s.id().lower(): get_alias(s.id()).lower() for s in steps
    }

    for tool in tool_name_to_tool:
        a = get_alias(tool).upper()
        s = a
        idx = 2
        while s in aliases:
            s = a + str(idx)
            idx += 1
        aliases.add(s)
        tool_name_to_alias[tool] = s

    return tool_name_to_alias, steps_to_alias


def get_secondary_tag_from_original_tag(original, secondary) -> str:
    secondary_without_punctuation = secondary.replace(".", "").replace("^", "")
    return original + "_" + secondary_without_punctuation


def prepare_env_var_setters(
    reqs: Dict[str, Any], inputsdict, **debugkwargs
) -> List[wdl.Task.Command]:
    if not reqs:
        return []

    statements = []
    for k, v in reqs.items():
        val = WdlTranslator.unwrap_expression(
            v, inputsdict=inputsdict, string_environment=True, **debugkwargs
        )
        statements.append(wdl.Task.Command(f"export {k}='{val}'"))

    return statements


def prepare_move_statements_for_input(ti: ToolInput):
    """
    Update 2019-12-16:

        ToolInput introduces 'presents_as' and 'secondaries_present_as' fields (in addition to 'localise').
        This allows you to present a file as a specific filename, or change how the secondary files present to the tool.

        Additional considerations:
            - we MUST ensure that the secondary file is in the same directory as the base
            - if something is unavailable for an array, we must let the user know

        This is the logic that should be applied:

            - localise=True :: Moves the file into the execution directory ('.')
            - presents_as :: rewrites the input file to be the requires name (in the same directory).
                             This should also rewrite the secondary files per the original rules
            - secondaries_present_as :: rewrites the extension of the secondary files

        Combinations of these can be used

            - presents_as + localise :: should move the file into the execution directory as the new name
            - secondaries_present_as + presents as :: should rewrite the secondary

        The easiest way to do this is:

            - if localise or presents_as is given, generate the new filename
            - apply the secondary file naming rules to all the others (ensures it's in the same directory for free).

    """

    it = ti.input_type
    commands: List[wdl.Task.Command] = []

    if not (ti.localise_file or ti.presents_as or ti.secondaries_present_as):
        return commands

    if not issubclass(type(it), File):
        Logger.critical(
            "Janis has temporarily removed support for localising array types"
        )
        return commands

    base = f"~{{{ti.id()}}}"

    if ti.localise_file or ti.presents_as:
        newlocation = None

        if ti.localise_file and not ti.presents_as:
            newlocation = "."
        elif not ti.localise_file and ti.presents_as:
            newlocation = f'"`dirname ~{{{ti.id()}}}`/{ti.presents_as}"'
            base = newlocation
        else:
            newlocation = ti.presents_as
            base = f'"{ti.presents_as}"'

        commands.append(wdl.Task.Command(f"ln -f ~{{{ti.id()}}} {newlocation}"))

    if it.secondary_files():
        for s in it.secondary_files():
            sectag = get_secondary_tag_from_original_tag(ti.id(), s)

            newext, iters = split_secondary_file_carats(
                ti.secondaries_present_as.get(s, s)
            )
            newpath = REMOVE_EXTENSION(base, iters) + newext
            commands.append(wdl.Task.Command(f"ln -f ~{{{sectag}}} {newpath}"))

    return commands


def prepare_move_statements_for_output(
    to: ToolOutput, baseexpression
) -> List[wdl.Task.Command]:
    """
    Update 2019-12-16:

            - presents_as :: rewrites the output file to be the requires name (in the same directory).
                             This should also rewrite the secondary files per the original rules
            - secondaries_present_as :: rewrites the extension of the secondary files

        Combinations of these can be used

            - presents_as + localise :: should move the file into the execution directory as the new name
            - secondaries_present_as + presents as :: should rewrite the secondary
    """

    ot = to.output_type
    commands = []

    if not (to.presents_as or to.secondaries_present_as):
        return commands

    if not issubclass(type(ot), File):
        Logger.critical(
            f"Janis has temporarily removed support for localising '{type(ot)}' types"
        )
        return commands

    base = f"~{{{baseexpression}}}"

    if to.presents_as:
        newlocation = to.presents_as
        base = f'"{to.presents_as}"'

        commands.append(wdl.Task.Command(f"ln -f ~{{{to.id()}}} {newlocation}"))

    if to.secondaries_present_as and ot.secondary_files():
        for s in ot.secondary_files():
            if s not in to.secondaries_present_as:
                continue

            newextvalues = split_secondary_file_carats(s)
            oldextvalues = split_secondary_file_carats(to.secondaries_present_as[s])

            oldpath = REMOVE_EXTENSION(base, oldextvalues[1]) + oldextvalues[0]
            newpath = REMOVE_EXTENSION(base, newextvalues[1]) + newextvalues[0]

            commands.append(wdl.Task.Command(f"ln -f {oldpath} {newpath}"))

    return commands


def build_resource_override_maps_for_tool(tool, prefix=None) -> List[wdl.Input]:
    inputs = []

    if not prefix:
        prefix = ""  # wf.id() + "."
    else:
        prefix += "_"

    if isinstance(tool, (CommandTool, CodeTool)):
        inputs.extend(
            [
                wdl.Input(wdl.WdlType.parse_type("Int?"), prefix + "runtime_memory"),
                wdl.Input(wdl.WdlType.parse_type("Int?"), prefix + "runtime_cpu"),
                wdl.Input(wdl.WdlType.parse_type("String"), prefix + "runtime_disks"),
            ]
        )
    else:
        inputs.extend(build_resource_override_maps_for_workflow(tool, prefix=prefix))

    return inputs


def build_resource_override_maps_for_workflow(wf, prefix=None) -> List[wdl.Input]:

    # returns a list of key, value pairs
    inputs = []

    for s in wf.step_nodes.values():
        tool: Tool = s.tool

        tool_pre = (prefix or "") + s.id()
        inputs.extend(build_resource_override_maps_for_tool(tool, prefix=tool_pre))

    return inputs<|MERGE_RESOLUTION|>--- conflicted
+++ resolved
@@ -830,7 +830,6 @@
         inp = {}
         values_provided_from_tool = {}
         is_workflow = isinstance(tool, Workflow)
-<<<<<<< HEAD
 
         if is_workflow:
             values_provided_from_tool = {
@@ -839,16 +838,6 @@
                 if i.value or i.default
             }
 
-=======
-
-        if is_workflow:
-            values_provided_from_tool = {
-                i.id(): i.value or i.default
-                for i in tool.input_nodes.values()
-                if i.value or i.default
-            }
-
->>>>>>> 5ef88dc2
         ad = {**values_provided_from_tool, **(additional_inputs or {})}
 
         for i in tool.tool_inputs():
@@ -897,11 +886,7 @@
             hints=hints,
             max_cores=max_cores,
             max_mem=max_mem,
-<<<<<<< HEAD
-            prefix=prefix or f"{tool.id()}.",
-=======
             prefix=prefix or (f"{tool.id()}." if is_workflow else ""),
->>>>>>> 5ef88dc2
             inputs=inputs,
         )
 
