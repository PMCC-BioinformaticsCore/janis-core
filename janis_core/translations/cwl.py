"""
CWL

This is one of the more complicated classes, it takes the janis in-memory representation of a tool,
and converts it into the equivalent CWL objects. Janis was built alongside testing for CWL, so a lot of
the concepts directly or pretty closely match. There are a few extra things that Janis has that need to
be mapped back.

This file is logically structured similar to the WDL equiv:

- Imports
- dump_cwl
- translate_workflow
- translate_tool (command tool)
- other translate methods
- selector helpers (InputSelector, WildcardSelector, CpuSelector, MemorySelector)
- helper methods
"""

## IMPORTS

import os
import re
from typing import List, Dict, Optional, Any, Tuple, Union

import cwlgen
import ruamel.yaml

from janis_core import ToolArgument
from janis_core.code.codetool import CodeTool
from janis_core.graph.steptaginput import Edge, StepTagInput
from janis_core.tool.commandtool import CommandTool, ToolInput, ToolOutput
from janis_core.tool.tool import Tool
from janis_core.translations.translationbase import TranslatorBase
from janis_core.operators import (
    InputSelector,
    Selector,
    WildcardSelector,
    MemorySelector,
    CpuSelector,
    StringFormatter,
    Operator,
    InputNodeSelector,
    StepOutputSelector,
)
from janis_core.types.common_data_types import (
    Stdout,
    Stderr,
    Array,
    File,
    Filename,
    DataType,
    Directory,
)
from janis_core.utils import first_value
from janis_core.utils.logger import Logger
from janis_core.utils.metadata import WorkflowMetadata, ToolMetadata
from janis_core.translationdeps.exportpath import ExportPathKeywords

from janis_core.workflow.workflow import StepNode, InputNode, OutputNode

CWL_VERSION = "v1.0"
SHEBANG = "#!/usr/bin/env cwl-runner"


## TRANSLATION


class CwlTranslator(TranslatorBase):
    def __init__(self):
        super().__init__(name="cwl")
        ruamel.yaml.add_representer(
            cwlgen.utils.literal, cwlgen.utils.literal_presenter
        )

    @staticmethod
    def stringify_translated_workflow(wf):
        from cwlformat.formatter import cwl_format

        formatted = (
            SHEBANG + "\n" + ruamel.yaml.dump(wf.get_dict(), default_flow_style=False)
        )

        return cwl_format(formatted)

    @staticmethod
    def stringify_translated_tool(tool):
        from cwlformat.formatter import cwl_format

        formatted = (
            SHEBANG + "\n" + ruamel.yaml.dump(tool.get_dict(), default_flow_style=False)
        )
        return cwl_format(formatted)

    @staticmethod
    def stringify_translated_inputs(inputs):
        return ruamel.yaml.dump(inputs, default_flow_style=False)

    @staticmethod
    def validate_command_for(wfpath, inppath, tools_dir_path, tools_zip_path):
        return ["cwltool", "--validate", wfpath]

    @classmethod
    def translate_workflow(
        cls,
        wf,
        with_container=True,
        with_resource_overrides=False,
        is_nested_tool=False,
        is_packed=False,
        allow_empty_container=False,
        container_override=None,
    ) -> Tuple[any, Dict[str, any]]:
        from janis_core.workflow.workflow import Workflow

        metadata = wf.metadata
        w = cwlgen.Workflow(
            wf.id(), wf.friendly_name(), metadata.documentation, cwl_version=CWL_VERSION
        )
        inputsdict = wf.inputs_map()

        w.inputs: List[cwlgen.InputParameter] = [
            translate_workflow_input(i, inputsdict=inputsdict)
            for i in wf.input_nodes.values()
        ]

        resource_inputs = []
        if with_resource_overrides:
            resource_inputs = build_resource_override_maps_for_workflow(wf)
            w.inputs.extend(resource_inputs)

        w.steps = []

        for s in wf.step_nodes.values():
            resource_overrides = {}
            for r in resource_inputs:
                if not r.id.startswith(s.id()):
                    continue

                resource_overrides[r.id[(len(s.id()) + 1) :]] = r.id
            w.steps.append(
                translate_step_node(
                    s,
                    is_nested_tool=is_nested_tool,
                    resource_overrides=resource_overrides,
                )
            )

        w.outputs = [translate_workflow_output(o) for o in wf.output_nodes.values()]

        w.requirements.append(cwlgen.InlineJavascriptRequirement())
        w.requirements.append(cwlgen.StepInputExpressionRequirement())

        if wf.has_scatter:
            w.requirements.append(cwlgen.ScatterFeatureRequirement())
        if wf.has_subworkflow:
            w.requirements.append(cwlgen.SubworkflowFeatureRequirement())
        if wf.has_multiple_inputs:
            w.requirements.append(cwlgen.MultipleInputFeatureRequirement())

        tools = {}
        tools_to_build: Dict[str, Tool] = {
            s.tool.id(): s.tool for s in wf.step_nodes.values()
        }
        for t in tools_to_build:
            tool: Tool = tools_to_build[t]
            if isinstance(tool, Workflow):
                wf_cwl, subtools = cls.translate_workflow(
                    tool,
                    is_nested_tool=True,
                    with_container=with_container,
                    with_resource_overrides=with_resource_overrides,
                    allow_empty_container=allow_empty_container,
                    container_override=container_override,
                )
                tools[tool.id()] = wf_cwl
                tools.update(subtools)
            elif isinstance(tool, CommandTool):
                tool_cwl = cls.translate_tool_internal(
                    tool,
                    with_container=with_container,
                    with_resource_overrides=with_resource_overrides,
                    allow_empty_container=allow_empty_container,
                    container_override=container_override,
                )
                tools[tool.id()] = tool_cwl
            elif isinstance(tool, CodeTool):
                tool_cwl = cls.translate_code_tool_internal(
                    tool,
                    with_docker=with_container,
                    allow_empty_container=allow_empty_container,
                    container_override=container_override,
                )
                tools[tool.id()] = tool_cwl
            else:
                raise Exception(f"Unknown tool type: '{type(tool)}'")

        return w, tools

    @classmethod
    def build_inputs_file(
        cls,
        tool: Tool,
        recursive=False,
        merge_resources=False,
        hints=None,
        additional_inputs: Dict = None,
        max_cores=None,
        max_mem=None,
    ) -> Dict[str, any]:
        from janis_core.workflow.workflow import Workflow

        ad = additional_inputs or {}
        values_provided_from_tool = {}
        if isinstance(tool, Workflow):
            values_provided_from_tool = {
                i.id(): i.value or i.default
                for i in tool.input_nodes.values()
                if i.value or (i.default and not isinstance(i.default, Selector))
            }

        inp = {
            i.id(): i.intype.cwl_input(
                ad.get(i.id(), values_provided_from_tool.get(i.id()))
            )
            for i in tool.tool_inputs()
            if i.default
            or not i.intype.optional
            or i.id() in ad
            or i.id() in values_provided_from_tool
        }

        if merge_resources:
            for k, v in cls.build_resources_input(
                tool, hints, max_cores, max_mem
            ).items():
                inp[k] = ad.get(k, v)

        return inp

    @classmethod
    def translate_workflow_to_all_in_one(
        cls,
        wf,
        with_resource_overrides=False,
        is_nested_tool=False,
        allow_empty_container=False,
        container_override=None,
    ) -> cwlgen.Workflow:
        from janis_core.workflow.workflow import Workflow

        metadata = wf.bind_metadata() or wf.metadata
        w = cwlgen.Workflow(
            wf.id(), wf.friendly_name(), metadata.documentation, cwl_version=CWL_VERSION
        )

        inputsdict = wf.inputs_map()

        w.inputs: List[cwlgen.InputParameter] = [
            translate_workflow_input(i, inputsdict=inputsdict)
            for i in wf.input_nodes.values()
        ]

        resource_inputs = []
        if with_resource_overrides:
            resource_inputs = build_resource_override_maps_for_workflow(wf)
            w.inputs.extend(resource_inputs)

        w.steps = []

        for s in wf.step_nodes.values():
            resource_overrides = {}
            for r in resource_inputs:
                if not r.id.startswith(s.id()):
                    continue

                resource_overrides[r.id[(len(s.id()) + 1) :]] = r.id

            w.steps.append(
                translate_step_node(
                    s,
                    is_nested_tool=is_nested_tool,
                    resource_overrides=resource_overrides,
                    use_run_ref=False,
                    allow_empty_container=allow_empty_container,
                    container_override=container_override,
                )
            )

        w.outputs = [translate_workflow_output(o) for o in wf.output_nodes]

        w.requirements.append(cwlgen.InlineJavascriptRequirement())
        w.requirements.append(cwlgen.StepInputExpressionRequirement())

        if wf.has_scatter:
            w.requirements.append(cwlgen.ScatterFeatureRequirement())
        if wf.has_subworkflow:
            w.requirements.append(cwlgen.SubworkflowFeatureRequirement())
        if wf.has_multiple_inputs:
            w.requirements.append(cwlgen.MultipleInputFeatureRequirement())

        return w

    @classmethod
    def translate_tool_internal(
        cls,
        tool: CommandTool,
        with_container=True,
        with_resource_overrides=False,
        allow_empty_container=False,
        container_override=None,
    ):
        metadata = tool.metadata if tool.metadata else ToolMetadata()
        stdouts = [
            o.outtype
            for o in tool.tool_outputs()
            if isinstance(o.outtype, Stdout) and o.outtype.stdoutname
        ]
        stderrs = [
            o.outtype
            for o in tool.tool_outputs()
            if isinstance(o.outtype, Stderr) and o.outtype.stderrname
        ]
        stdout = stdouts[0].stdoutname if len(stdouts) > 0 else None
        stderr = stderrs[0].stderrname if len(stderrs) > 0 else None

        if isinstance(stdout, InputSelector):
            stdout = translate_input_selector(stdout, code_environment=False)

        if isinstance(stderr, InputSelector):
            stderr = translate_input_selector(stderr, code_environment=False)

        tool_cwl = cwlgen.CommandLineTool(
            tool_id=tool.id(),
            base_command=tool.base_command(),
            label=tool.id(),
            doc=metadata.documentation,
            cwl_version=CWL_VERSION,
            stdin=None,
            stderr=stderr,
            stdout=stdout,
        )

        # if any(not i.shell_quote for i in tool.inputs()):
        tool_cwl.requirements.append(cwlgen.ShellCommandRequirement())

        tool_cwl.requirements.extend([cwlgen.InlineJavascriptRequirement()])

        envs = tool.env_vars()
        if envs:
            lls = [
                cwlgen.EnvVarRequirement.EnvironmentDef(
                    k,
                    CwlTranslator.unwrap_expression(
                        value=v, code_environment=False, toolid=tool.id()
                    ),
                )
                for k, v in envs.items()
            ]
            tool_cwl.requirements.append(cwlgen.EnvVarRequirement(lls))

        inputs_that_require_localisation = [
            ti
            for ti in tool.inputs()
            if ti.localise_file
            and (
                isinstance(ti.input_type.received_type(), File)
                or (
                    issubclass(type(ti.input_type), Array)
                    and issubclass(type(ti.input_type.subtype()), File)
                )
            )
        ]
        if inputs_that_require_localisation:
            tool_cwl.requirements.append(
                cwlgen.InitialWorkDirRequirement(
                    [
                        cwlgen.InitialWorkDirRequirement.Dirent(
                            entry="$(inputs.%s)" % ti.id(), entryname=ti.presents_as
                        )
                        for ti in inputs_that_require_localisation
                    ]
                )
            )

        if with_container:
            container = tool.container()
            if container_override:
                if tool.id().lower() in container_override:
                    container = container_override[tool.id().lower()]
                elif "*" in container_override:
                    container = container_override["*"]

            if container is not None:
                tool_cwl.requirements.append(
                    cwlgen.DockerRequirement(docker_pull=container)
                )
            elif not allow_empty_container:
                raise Exception(
                    f"The tool '{tool.id()}' did not have a container and no container override was specified. "
                    f"Although not recommended, Janis can export empty docker containers with the parameter "
                    f"'allow_empty_container=True' or --allow-empty-container"
                )

<<<<<<< HEAD
        tool_cwl.inputs.extend(translate_tool_input(i) for i in tool.inputs())
        tool_cwl.outputs.extend(translate_tool_output(o) for o in tool.outputs())
=======
        inputsdict = {t.id(): t for t in tool.inputs()}
        tool_cwl.inputs.extend(
            translate_tool_input(i, inputsdict) for i in tool.inputs()
        )
        tool_cwl.outputs.extend(
            translate_tool_output(o, tool=tool.id()) for o in tool.outputs()
        )
>>>>>>> aed92227

        args = tool.arguments()
        if args:
            tool_cwl.arguments.extend(
                translate_tool_argument(a) for a in tool.arguments()
            )

        if with_resource_overrides:
            # work out whether (the tool of) s is a workflow or tool
            tool_cwl.inputs.extend(
                [
                    cwlgen.CommandInputParameter("runtime_memory", param_type="float?"),
                    cwlgen.CommandInputParameter("runtime_cpu", param_type="int?"),
                    # cwlgen.CommandInputParameter("runtime_disks", param_type="string?"),
                ]
            )

            tool_cwl.requirements.append(
                cwlgen.ResourceRequirement(
                    cores_min="$(inputs.runtime_cpu ? inputs.runtime_cpu : 1)",
                    ram_min="$(inputs.runtime_memory ? Math.floor(1024 * inputs.runtime_memory) : 4096)",
                )
            )

        return tool_cwl

    @classmethod
    def translate_code_tool_internal(
        cls,
        tool: CodeTool,
        with_docker=True,
        allow_empty_container=False,
        container_override=None,
    ):

        stdouts = [
            o.outtype
            for o in tool.tool_outputs()
            if isinstance(o.outtype, Stdout) and o.outtype.stdoutname
        ]
        stderrs = [
            o.outtype
            for o in tool.tool_outputs()
            if isinstance(o.outtype, Stderr) and o.outtype.stderrname
        ]
        stdout = "python-capture.stdout"
        stderr = stderrs[0].stderrname if len(stderrs) > 0 else None

        scriptname = tool.script_name()
        inputsdict = {t.id(): t for t in tool.inputs()}

        if isinstance(stderr, InputSelector):
            stderr = translate_input_selector(stderr, code_environment=False)

        tool_cwl = cwlgen.CommandLineTool(
            tool_id=tool.id(),
            base_command=tool.base_command(),
            label=tool.id(),
            doc="",  # metadata.documentation,
            cwl_version=CWL_VERSION,
            stderr=stderr,
            stdout=stdout,
        )

        tool_cwl.inputs.extend(
            translate_tool_input(
                ToolInput(
                    t.id(),
                    input_type=t.intype,
                    prefix=f"--{t.id()}",
                    default=t.default,
                    doc=t.doc.doc if t.doc else None,
                ),
                inputsdict=inputsdict,
            )
            for t in tool.inputs()
        )

        for output in tool.tool_outputs():
            if isinstance(output.outtype, Stdout):
                tool_cwl.outputs.append(
                    cwlgen.CommandOutputParameter(
                        param_id=output.tag,
                        label=output.tag,
                        param_type=output.outtype.cwl_type(),
                    )
                )
                continue

            tool_cwl.outputs.append(
                cwlgen.CommandOutputParameter(
                    param_id=output.tag,
                    label=output.tag,
                    # param_format=None,
                    # streamable=None,
                    doc=output.doc.doc if output.doc else None,
                    output_binding=cwlgen.CommandOutputBinding(
                        glob=stdout,
                        load_contents=True,
                        output_eval=cls.prepare_output_eval_for_python_codetool(
                            tag=output.tag, outtype=output.outtype
                        ),
                    ),
                    param_type=output.outtype.cwl_type(),
                )
            )

        tool_cwl.requirements.append(
            cwlgen.InitialWorkDirRequirement(
                listing=[
                    cwlgen.InitialWorkDirRequirement.Dirent(
                        entryname=scriptname, entry=tool.prepared_script()
                    )
                ]
            )
        )
        tool_cwl.requirements.append(cwlgen.InlineJavascriptRequirement())

        if with_docker:
            container = tool.container()
            if container_override:
                if tool.id().lower() in container_override:
                    container = container_override[tool.id().lower()]
                elif "*" in container_override:
                    container = container_override["*"]

            if container is not None:
                tool_cwl.requirements.append(
                    cwlgen.DockerRequirement(docker_pull=tool.container())
                )
            elif not allow_empty_container:
                raise Exception(
                    f"The tool '{tool.id()}' did not have a container. Although not recommended, "
                    f"Janis can export empty docker containers with the parameter 'allow_empty_container=True "
                    f"or --allow-empty-container"
                )

        return tool_cwl

    @staticmethod
    def prepare_output_eval_for_python_codetool(tag: str, outtype: DataType):

        requires_obj_capture = isinstance(outtype, (File, Directory))
        arraylayers = None
        if isinstance(outtype, Array) and isinstance(
            outtype.fundamental_type(), (File, Directory)
        ):
            requires_obj_capture = True
            base = outtype
            arraylayers = 0
            while isinstance(base, Array):
                arraylayers += 1
                base = outtype.subtype()

        out_capture = ""
        if requires_obj_capture:
            classtype = "File" if isinstance(outtype, File) else "Directory"
            fileout_generator = (
                lambda c: f"{{ class: '{classtype}', path: {c}, basename: {c}.substring({c}.lastIndexOf('/') + 1) }}"
            )

            if arraylayers:
                els = ["var els = [];"]

                base_var = f"v{arraylayers}"
                center = f"els.push({fileout_generator(base_var)};"

                def iteratively_wrap(center, iterable, layers_remaining):
                    var = f"v{layers_remaining}"
                    if layers_remaining > 1:
                        center = iteratively_wrap(center, var, layers_remaining - 1)
                    return f"for (var {var} of {iterable}) {{ {center} }}"

                out_capture = "\n".join(
                    [els, iteratively_wrap(center, "c", arraylayers)]
                )
            else:
                out_capture = fileout_generator("c")
        else:
            out_capture = "c"

        return f"""${{
var d = JSON.parse(self[0].contents)
if (!d) return null;
var c = d["{tag}"]
return {out_capture}
}}"""

    @classmethod
    def wrap_in_codeblock_if_required(cls, value, is_code_environment):
        return value if is_code_environment else f"$({value})"

    @classmethod
    def quote_values_if_code_environment(cls, value, is_code_environment):
        return f'"{value}"' if is_code_environment else value

    @classmethod
    def unwrap_selector_for_reference(cls, value):
        if value is None:
            return None
        if isinstance(value, str):
            return value
        elif isinstance(value, int) or isinstance(value, float):
            return value
        elif isinstance(value, InputNodeSelector):
            return value.id()
        elif isinstance(value, StepOutputSelector):
            return f"{value.node.id()}/{value.tag}"

        elif isinstance(value, InputSelector):
            return value.input_to_select

    @classmethod
    def unwrap_expression(
        cls, value, code_environment=True, selector_override=None, **debugkwargs
    ):
        if value is None:
            if code_environment:
                return "null"
            return None

        if isinstance(value, list):
            toolid = debugkwargs.get("tool_id", "unwrap_list_expression")
            inner = ", ".join(
                cls.unwrap_expression(
                    value[i],
                    code_environment=True,
                    selector_override=selector_override,
                    tool_id=toolid + "." + str(i),
                )
                for i in range(len(value))
            )
            return cls.wrap_in_codeblock_if_required(
                f"[{inner}]", is_code_environment=code_environment
            )

        if isinstance(value, str):
            return CwlTranslator.quote_values_if_code_environment(
                value, code_environment
            )
        elif isinstance(value, int) or isinstance(value, float):
            return value
        elif isinstance(value, Filename):
            # value.generated_filenamecwl() if code_environment else f"$({value.generated_filenamecwl()})"
            return CwlTranslator.quote_values_if_code_environment(
                value.generated_filename(), code_environment
            )

        elif isinstance(value, StringFormatter):
            return translate_string_formatter(
                value, code_environment=code_environment, **debugkwargs
            )
        elif isinstance(value, InputNodeSelector):
            return translate_input_selector(
                InputSelector(value.id()),
                code_environment=code_environment,
                selector_override=selector_override,
            )
        elif isinstance(value, StepOutputSelector):
            raise Exception("Didn't expect to unwrap StepOutputSelector here")
            # sel = f"{value.node.id()}/{value.tag}"
            # if sel in selector_override:
            #     sel = selector_override[sel]
            # return CwlTranslator.wrap_in_codeblock_if_required(sel, code_environment)
        elif isinstance(value, InputSelector):
            return translate_input_selector(
                selector=value,
                code_environment=code_environment,
                selector_override=selector_override,
            )
        elif isinstance(value, WildcardSelector):
            raise Exception(
                f"A wildcard selector cannot be used as an argument value for '{debugkwargs}'"
            )
        elif isinstance(value, Operator):
            unwrap_expression_wrap = lambda exp: CwlTranslator.unwrap_expression(
                exp,
                code_environment=True,
                selector_override=selector_override,
                **debugkwargs,
            )
            return CwlTranslator.wrap_in_codeblock_if_required(
                value.to_cwl(unwrap_expression_wrap, *value.args),
                is_code_environment=code_environment,
            )
        elif callable(getattr(value, "cwl", None)):
            return value.cwl()
        # elif isinstance(value, Operator):

        raise Exception(
            "Could not detect type %s to convert to input value" % type(value)
        )

    @staticmethod
    def workflow_filename(workflow):
        return workflow.id() + ".cwl"

    @staticmethod
    def inputs_filename(workflow):
        return workflow.id() + "-inp.yml"

    @staticmethod
    def tool_filename(tool):
        return (tool.id() if isinstance(tool, Tool) else str(tool)) + ".cwl"

    @staticmethod
    def resources_filename(workflow):
        return workflow.id() + "-resources.yml"


def translate_workflow_input(inp: InputNode, inputsdict) -> cwlgen.InputParameter:
    """
    Translate a workflow InputNode into a cwlgen.InputParameter
    :param inp:
    :type inp: janis_core.workflow.workflow.InputNode
    :return:
    """

    doc = inp.doc.doc if inp.doc else None

    default = None
    if inp.default:
        if isinstance(inp.default, Selector):
            raise Exception(
                "No implementation for translating a Selector for a worklfow input default"
            )
        default = inp.default

    return cwlgen.InputParameter(
        param_id=inp.id(),
        default=default,
        secondary_files=inp.datatype.secondary_files(),
        param_format=None,
        streamable=None,
        doc=doc,
        input_binding=None,
        param_type=inp.datatype.cwl_type(inp.default is not None),
    )


def translate_workflow_output(node: OutputNode) -> cwlgen.WorkflowOutputParameter:
    """
    Translate a workflow output node to a cwlgen.WorkflowOutputParameter
    :param node:
    :type node: OutputNode
    :return:
    """
    # we're going to need to transform this later to an operator
    source = CwlTranslator.unwrap_selector_for_reference(node.source)

    ot = node.datatype
    if isinstance(ot, Stdout):
        ot = ot.subtype or File()
    doc = node.doc.doc if node.doc else None

    return cwlgen.WorkflowOutputParameter(
        param_id=node.id(),
        output_source=source,
        secondary_files=node.datatype.secondary_files(),
        param_format=None,
        streamable=None,
        doc=doc,
        param_type=ot.cwl_type(),
        output_binding=None,
        linkMerge=None,
    )


<<<<<<< HEAD
def translate_tool_input(toolinput: ToolInput) -> cwlgen.CommandInputParameter:
    """
    Translate a ToolInput (commandtool / codetool) to a cwlgen.CommandInputParamaeter
    :param toolinput:
    :type toolinput: ToolInput
    :return:
    """
=======
def translate_tool_input(
    toolinput: ToolInput, inputsdict
) -> cwlgen.CommandInputParameter:

>>>>>>> aed92227
    default, value_from = toolinput.default, None
    intype = toolinput.input_type

    if isinstance(intype, Filename):

        def prepare_filename_replacements_for(
            inp: Optional[str], inputsdict: Optional[Dict[str, ToolInput]]
        ) -> Optional[Dict[str, str]]:
            if not inp:
                return None

            if not inputsdict:
                raise Exception(
                    f"Couldn't generate filename as an internal error occurred (inputsdict did not contain {inp})"
                )

            if inp not in inputsdict:
                raise Exception

            tinp = inputsdict.get(inp)
            intype = tinp.input_type

            if isinstance(intype, (File, Directory)):
                if isinstance(intype, File) and intype.extension:
                    base = f'inputs.{tinp.id()}.basename.replace(/{intype.extension}$/, "")'
                else:
                    base = f"inputs.{tinp.id()}.basename"
            else:
                base = "inputs." + tinp.id()

            if intype.optional:
                replacement = f'$(inputs.{tinp.id()} ? {base} : "generated")'
            else:
                replacement = f"$({base})"

            return {inp: replacement}

        if intype.input_to_select:
            default = intype.generated_filename(
                inputs={intype.input_to_select: "generated"}
            )
            value_from = intype.generated_filename(
                inputs=prepare_filename_replacements_for(
                    intype.input_to_select, inputsdict=inputsdict
                )
            )
        else:
            default = intype.generated_filename()
    elif is_selector(default):
        default = None
        value_from = CwlTranslator.unwrap_expression(
            toolinput.default, code_environment=False, toolid=toolinput.id()
        )

    data_type = toolinput.input_type.cwl_type(default is not None)

    input_binding = cwlgen.CommandLineBinding(
        # load_contents=toolinput.load_contents,
        position=toolinput.position,
        prefix=toolinput.prefix,
        separate=toolinput.separate_value_from_prefix,
        item_separator=toolinput.separator,
        value_from=value_from,
        shell_quote=toolinput.shell_quote,
    )

    non_optional_dt_component = (
        [t for t in data_type if t != "null"][0]
        if isinstance(data_type, list)
        else data_type
    )

    # Binding array inputs onto the console
    # https://www.commonwl.org/user_guide/09-array-inputs/
    if isinstance(toolinput.input_type, Array) and isinstance(
        non_optional_dt_component, cwlgen.CommandInputArraySchema
    ):
        if toolinput.prefix_applies_to_all_elements:
            input_binding.prefix = None
            input_binding.separate = None
            nested_binding = cwlgen.CommandLineBinding(
                # load_contents=toolinput.load_contents,
                prefix=toolinput.prefix,
                separate=toolinput.separate_value_from_prefix,
                # item_separator=toolinput.item_separator,
                # value_from=toolinput.value_from,
                shell_quote=toolinput.shell_quote,
            )
            non_optional_dt_component.inputBinding = nested_binding

    doc = toolinput.doc.doc if toolinput.doc else None
    return cwlgen.CommandInputParameter(
        param_id=toolinput.tag,
        label=toolinput.tag,
        secondary_files=prepare_tool_input_secondaries(toolinput),
        # streamable=None,
        doc=doc,
        input_binding=input_binding,
        default=default,
        param_type=data_type,
    )


def translate_tool_argument(argument: ToolArgument) -> cwlgen.CommandLineBinding:
    """
    https://www.commonwl.org/v1.0/CommandLineTool.html#CommandLineBinding

    :param argument: Tool argument to build command line for
    :return:
    """
    return cwlgen.CommandLineBinding(
        position=argument.position,
        prefix=argument.prefix,
        separate=argument.separate_value_from_prefix,
        value_from=CwlTranslator.unwrap_expression(
            argument.value, code_environment=False
        ),
        shell_quote=argument.shell_quote,
        # item_separator=None,
        # load_contents=False,  # Janis doesn't support modifying the file in the ValueFrom (...yet)
    )


def translate_tool_output(output: ToolOutput) -> cwlgen.CommandOutputParameter:
    """
    https://www.commonwl.org/v1.0/CommandLineTool.html#CommandOutputParameter

    :param output:
    :type output: ToolOutput
    :return:
    """

    doc = output.doc.doc if output.doc else None

    return cwlgen.CommandOutputParameter(
        param_id=output.tag,
        label=output.tag,
        secondary_files=prepare_tool_output_secondaries(output),
        doc=doc,
        output_binding=prepare_tool_output_binding(output),
        param_type=output.output_type.cwl_type(),
        # param_format=None,
        # streamable=None,
    )


def prepare_tool_output_binding(output: ToolOutput) -> cwlgen.CommandOutputBinding:

    if isinstance(output.glob, Operator):
        # It's not terribly hard to do this, we'd have to change the output_eval
        # to use a combination of the presents_as AND
        raise Exception(
            "Janis does NOT currently support operations on the output glob in CWL"
        )

    return cwlgen.CommandOutputBinding(
        glob=translate_to_cwl_glob(output.glob, outputtag=output.tag),
        output_eval=prepare_tool_output_eval(output),
    )


def prepare_tool_output_eval(output: ToolOutput) -> Optional[str]:
    """
    Sometimes we want to rename it on the output, we do this by
    generating an output_eval expression and rewriting the basename

    :param output:
    :return:
    """

    if isinstance(output.glob, Operator):
        raise NotImplementedError(
            "Still to implement output_eval for globs on ToolOutput"
        )

    if output.presents_as:
        return f"""\
${{
    self[0].basename="{output.presents_as}"
    return self
$}}
"""
    return None


def prepare_tool_output_secondaries(output) -> Optional[Union[str, List[str]]]:
    """
    Prepares the expressions / list of sec for a TOOL OUTPUT

    Secondary files CAN be pretty complicated.

    - If we're NOT 'secondaries_present_as', we return a
        simple list of secondary extension formats.

    - If we are using secondaries_present_as, we generate CWL expressions
        to write the basename with the correct format.

    :param output:
    :type output: ToolOutput
    :return:
    """

    if not output.secondaries_present_as:
        return output.output_type.secondary_files()

    secs = output.secondaries_present_as
    tb = "    "
    formattedsecs = ",\n".join(
        f"""\
{4*tb}{{
{5*tb}path: resolveSecondary(self.path, "{secs.get(s, s)}"),
{5*tb}basename: resolveSecondary(self.basename, "{s}"),
{5*tb}class: "File",
{4*tb}}}"""
        for s in output.output_type.secondary_files()
    )

    return f"""${{

        function resolveSecondary(base, secPattern) {{
          if (secPattern[0] == "^") {{
            var spl = base.split(".");
            var endIndex = spl.length > 1 ? spl.length - 1 : 1;
            return resolveSecondary(spl.slice(undefined, endIndex).join("."), secPattern.slice(1));
          }}
          return base + secPattern
        }}
        return [
{formattedsecs}
        ];

}}"""


def prepare_tool_input_secondaries(inp: ToolInput) -> Optional[Union[str, List[str]]]:
    """
    Prepares the expressions / list of sec for a TOOL INPUT

    Secondary files CAN be pretty complicated.

    - If we're NOT 'secondaries_present_as', we return a
        simple list of secondary extension formats.

    - If we are using secondaries_present_as, we generate CWL expressions
        to write the basename with the correct format.

    :param inp:
    :type inp: ToolInput
    :return:
    """
    if not inp.secondaries_present_as:
        return inp.input_type.secondary_files()

    secs = inp.secondaries_present_as
    tb = "    "
    formattedsecs = ",\n".join(
        f"""\
{4*tb}{{
{5*tb}location: resolveSecondary(self.location, "{secs.get(s, s)}"),
{5*tb}basename: resolveSecondary(self.basename, "{s}"),
{5*tb}class: "File",
{4*tb}}}"""
        for s in inp.input_type.secondary_files()
    )

    return f"""${{

        function resolveSecondary(base, secPattern) {{
          if (secPattern[0] == "^") {{
            var spl = base.split(".");
            var endIndex = spl.length > 1 ? spl.length - 1 : 1;
            return resolveSecondary(spl.slice(undefined, endIndex).join("."), secPattern.slice(1));
          }}
          return base + secPattern
        }}

        return [
{formattedsecs}
        ];

}}"""


def get_run_ref_from_subtool(
    tool: Tool,
    is_nested_tool,
    use_run_ref,
    resource_overrides=Dict[str, str],
    allow_empty_container=False,
    container_override=None,
):
    if use_run_ref:
        return ("{tool}.cwl" if is_nested_tool else "tools/{tool}.cwl").format(
            tool=tool.id()
        )

    from janis_core.workflow.workflow import Workflow

    has_resources_overrides = len(resource_overrides) > 0
    if isinstance(tool, Workflow):
        return CwlTranslator.translate_workflow_to_all_in_one(
            tool,
            with_resource_overrides=has_resources_overrides,
            allow_empty_container=allow_empty_container,
            container_override=container_override,
        )
    elif isinstance(tool, CodeTool):
        return CwlTranslator.translate_code_tool_internal(
            tool, allow_empty_container=allow_empty_container
        )
    else:
        return CwlTranslator.translate_tool_internal(
            tool,
            True,
            with_resource_overrides=has_resources_overrides,
            allow_empty_container=allow_empty_container,
            container_override=container_override,
        )


def translate_step_node(
    step: StepNode,
    is_nested_tool=False,
    resource_overrides=Dict[str, str],
    use_run_ref=True,
    allow_empty_container=False,
    container_override=None,
) -> cwlgen.WorkflowStep:

    tool = step.tool

    # RUN REF
    run_ref = get_run_ref_from_subtool(
        tool,
        is_nested_tool=is_nested_tool,
        use_run_ref=use_run_ref,
        resource_overrides=resource_overrides,
        allow_empty_container=allow_empty_container,
        container_override=container_override,
    )

    # CONSTRUCTION

    cwlstep = cwlgen.WorkflowStep(
        step_id=step.id(),
        run=run_ref,
        label=tool.friendly_name(),
        doc=step.doc.doc if step.doc else None,
    )

    ## SCATTER

    if step.scatter:
        if len(step.scatter.fields) > 1:
            cwlstep.scatterMethod = step.scatter.method.cwl()
        cwlstep.scatter = step.scatter.fields

    ## OUTPUTS

    cwlstep.out = [
        cwlgen.WorkflowStepOutput(output_id=o.tag) for o in step.tool.tool_outputs()
    ]

    ## INPUTS

    for k, inp in step.inputs().items():
        if k not in step.sources:
            if inp.intype.optional or inp.default:
                continue
            else:
                raise Exception(
                    f"Error when building connections for cwlstep '{step.id()}', "
                    f"could not find required connection: '{k}'"
                )

        steptag_input: StepTagInput = step.sources[k]
        intype = inp.intype

        src: Edge = steptag_input.source()  # potentially single item or array
        ar_source = src if isinstance(src, list) else [src]
        has_multiple_sources = isinstance(src, list) and len(src) > 1
        array_input_from_single_source = False

        if len(ar_source) == 1:
            src = ar_source[0]

            ot = src.source.returntype()
            if (
                isinstance(intype, Array)
                and not isinstance(ot, Array)
                and not src.scatter
            ):
                array_input_from_single_source = True

        should_select_first_element = not (
            array_input_from_single_source or has_multiple_sources
        )

        has_operator = any(isinstance(src.source, Operator) for src in ar_source)

        source = None
        valuefrom = None
        link_merge = None

        if not has_operator:
            unwrapped_sources: List[str] = []
            for stepinput in ar_source:
                src = stepinput.source
                unwrapped_sources.append(
                    CwlTranslator.unwrap_selector_for_reference(src)
                )

            source = (
                unwrapped_sources[0]
                if should_select_first_element
                else unwrapped_sources
            )
            if array_input_from_single_source:
                # Connect a solo value to an input that expects an array of that type
                # https://www.commonwl.org/user_guide/misc/
                link_merge = "merge_nested"

        else:
            prepare_alias = (
                lambda x: f"_{step.id()}_{k}_{re.sub('[^0-9a-zA-Z]+', '', x)}"
            )

            # two step process
            #   1. Look through and find ALL sources includng an operator's leaves
            #           Ensure these are connected using the alias
            #   2. Go through sources again, build up the expression

            param_aliasing = {}
            # Use a dict to ensure we don't double add inputs
            ins_to_connect: Dict[str, cwlgen.WorkflowStepInput] = {}

            for stepinput in ar_source:
                src = stepinput.source
                if isinstance(src, Operator):
                    # we'll need to get the leaves and do extra mappings
                    for leaf in src.get_leaves():
                        if not isinstance(leaf, Selector):
                            # probably a python literal
                            continue
                        sel = CwlTranslator.unwrap_selector_for_reference(leaf)
                        alias = prepare_alias(sel)
                        param_aliasing[sel] = alias
                        ins_to_connect[alias] = cwlgen.WorkflowStepInput(
                            input_id=alias, source=sel
                        )
                else:
                    sel = CwlTranslator.unwrap_selector_for_reference(src)
                    alias = prepare_alias(sel)
                    param_aliasing[sel] = alias
                    ins_to_connect[alias] = cwlgen.WorkflowStepInput(
                        input_id=alias, source=sel
                    )

            cwlstep.inputs.extend(ins_to_connect.values())

            # 2. Again

            src = (
                ar_source[0].source
                if should_select_first_element
                else [si.source for si in ar_source]
            )
            valuefrom = CwlTranslator.unwrap_expression(
                src, code_environment=False, selector_override=param_aliasing
            )

        d = cwlgen.WorkflowStepInput(
            input_id=inp.tag,
            source=source,
            link_merge=link_merge,  # this will need to change when edges have multiple source_map
            value_from=valuefrom,
        )

        cwlstep.inputs.append(d)

    for r in resource_overrides:
        cwlstep.inputs.append(
            cwlgen.WorkflowStepInput(input_id=r, source=resource_overrides[r])
        )

    return cwlstep


## SELECTORS


def is_selector(selector):
    return issubclass(type(selector), Selector)


def translate_input_selector(
    selector: InputSelector, code_environment, selector_override=None
):
    # TODO: Consider grabbing "path" of File

    sel = selector.input_to_select
    if not sel:
        raise Exception("No input was selected for input selector: " + str(selector))

    if selector_override and sel in selector_override:
        sel = selector_override[sel]

    basename_extra = ".basename" if selector.use_basename else ""
    base = f"inputs.{sel}{basename_extra}"
    return base if code_environment else f"$({base})"


def translate_string_formatter(
    selector: StringFormatter, code_environment=True, **debugkwargs
):

    escapedFormat = selector._format.replace("\\", "\\\\")

    if len(selector.kwargs) == 0:
        return escapedFormat

    kwargreplacements = [
        f".replace(/{re.escape('{' +k + '}')}/g, {CwlTranslator.unwrap_expression(v, code_environment=True, **debugkwargs)})"
        for k, v in selector.kwargs.items()
    ]
    return f'$("{escapedFormat}"' + "".join(kwargreplacements) + ")"


def translate_to_cwl_glob(glob, **debugkwargs):
    if not glob:
        return None

    if not isinstance(glob, Selector):
        Logger.critical(
            "String globs are being phased out from tool output selections, please use the provided "
            "Selector (InputSelector or WildcardSelector) classes. " + str(debugkwargs)
        )
        return glob

    if isinstance(glob, InputSelector):
        return translate_input_selector(glob, code_environment=False)

    elif isinstance(glob, StringFormatter):
        return translate_string_formatter(glob)

    elif isinstance(glob, WildcardSelector):
        return glob.wildcard

    raise Exception("Unimplemented selector type: " + glob.__class__.__name__)


def translate_cpu_selector(selector: CpuSelector):
    return "$(inputs.runtime_cpu)"


def translate_memory_selector(selector: MemorySelector):
    return "$(Math.floor(inputs.runtime_memory))"


## OTHER HELPERS


def build_resource_override_maps_for_workflow(
    wf, prefix=None
) -> List[cwlgen.InputParameter]:
    from janis_core.workflow.workflow import Workflow

    # returns a list of key, value pairs
    inputs = []
    if not prefix:
        prefix = ""  # wf.id() + "."
    else:
        prefix += "_"

    for s in wf.step_nodes.values():
        tool: Tool = s.tool

        if isinstance(tool, CommandTool):
            tool_pre = prefix + s.id() + "_"
            inputs.extend(
                [
                    cwlgen.InputParameter(
                        tool_pre + "runtime_memory", param_type="float?"
                    ),
                    cwlgen.InputParameter(tool_pre + "runtime_cpu", param_type="int?"),
                    # cwlgen.InputParameter(tool_pre + "runtime_disks", param_type="string?"),
                ]
            )
        elif isinstance(tool, Workflow):
            tool_pre = prefix + s.id()
            inputs.extend(build_resource_override_maps_for_workflow(tool, tool_pre))

    return inputs<|MERGE_RESOLUTION|>--- conflicted
+++ resolved
@@ -402,10 +402,6 @@
                     f"'allow_empty_container=True' or --allow-empty-container"
                 )
 
-<<<<<<< HEAD
-        tool_cwl.inputs.extend(translate_tool_input(i) for i in tool.inputs())
-        tool_cwl.outputs.extend(translate_tool_output(o) for o in tool.outputs())
-=======
         inputsdict = {t.id(): t for t in tool.inputs()}
         tool_cwl.inputs.extend(
             translate_tool_input(i, inputsdict) for i in tool.inputs()
@@ -413,7 +409,6 @@
         tool_cwl.outputs.extend(
             translate_tool_output(o, tool=tool.id()) for o in tool.outputs()
         )
->>>>>>> aed92227
 
         args = tool.arguments()
         if args:
@@ -782,20 +777,16 @@
     )
 
 
-<<<<<<< HEAD
-def translate_tool_input(toolinput: ToolInput) -> cwlgen.CommandInputParameter:
+def translate_tool_input(
+    toolinput: ToolInput, inputsdict
+) -> cwlgen.CommandInputParameter:
     """
     Translate a ToolInput (commandtool / codetool) to a cwlgen.CommandInputParamaeter
     :param toolinput:
     :type toolinput: ToolInput
     :return:
     """
-=======
-def translate_tool_input(
-    toolinput: ToolInput, inputsdict
-) -> cwlgen.CommandInputParameter:
-
->>>>>>> aed92227
+
     default, value_from = toolinput.default, None
     intype = toolinput.input_type
 
@@ -919,7 +910,9 @@
     )
 
 
-def translate_tool_output(output: ToolOutput) -> cwlgen.CommandOutputParameter:
+def translate_tool_output(
+    output: ToolOutput, **debugkwargs
+) -> cwlgen.CommandOutputParameter:
     """
     https://www.commonwl.org/v1.0/CommandLineTool.html#CommandOutputParameter
 
@@ -935,14 +928,16 @@
         label=output.tag,
         secondary_files=prepare_tool_output_secondaries(output),
         doc=doc,
-        output_binding=prepare_tool_output_binding(output),
+        output_binding=prepare_tool_output_binding(output, **debugkwargs),
         param_type=output.output_type.cwl_type(),
         # param_format=None,
         # streamable=None,
     )
 
 
-def prepare_tool_output_binding(output: ToolOutput) -> cwlgen.CommandOutputBinding:
+def prepare_tool_output_binding(
+    output: ToolOutput, **debugkwargs
+) -> cwlgen.CommandOutputBinding:
 
     if isinstance(output.glob, Operator):
         # It's not terribly hard to do this, we'd have to change the output_eval
@@ -952,7 +947,7 @@
         )
 
     return cwlgen.CommandOutputBinding(
-        glob=translate_to_cwl_glob(output.glob, outputtag=output.tag),
+        glob=translate_to_cwl_glob(output.glob, outputtag=output.tag, **debugkwargs),
         output_eval=prepare_tool_output_eval(output),
     )
 
