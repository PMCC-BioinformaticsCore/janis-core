"""
CWL

This is one of the more complicated classes, it takes the janis in-memory representation of a tool,
and converts it into the equivalent CWL objects. Janis was built alongside testing for CWL, so a lot of
the concepts directly or pretty closely match. There are a few extra things that Janis has that need to
be mapped back.

This file is logically structured similar to the WDL equiv:

- Imports
- dump_cwl
- translate_workflow
- translate_tool (command tool)
- other translate methods
- selector helpers (InputSelector, WildcardSelector, CpuSelector, MemorySelector)
- helper methods
"""

## IMPORTS

import os
import re
from typing import List, Dict, Optional, Any, Tuple, Union

import cwlgen
import ruamel.yaml

from janis_core import ToolArgument
from janis_core.code.codetool import CodeTool
from janis_core.graph.steptaginput import Edge, StepTagInput
from janis_core.tool.commandtool import CommandTool, ToolInput, ToolOutput
from janis_core.tool.tool import Tool
from janis_core.translations.translationbase import TranslatorBase
from janis_core.operators import (
    InputSelector,
    Selector,
    WildcardSelector,
    MemorySelector,
    CpuSelector,
    StringFormatter,
    Operator,
    InputNodeSelector,
    StepOutputSelector,
)
from janis_core.types.common_data_types import (
    Stdout,
    Stderr,
    Array,
    File,
    Filename,
    DataType,
    Directory,
)
from janis_core.utils import first_value
from janis_core.utils.logger import Logger
from janis_core.utils.metadata import WorkflowMetadata, ToolMetadata
from janis_core.translationdeps.exportpath import ExportPathKeywords

<<<<<<< HEAD
# from janis_core.tool.input import Input
from janis_core.workflow.workflow import StepNode, InputNode, OutputNode
=======
from janis_core.workflow.workflow import StepNode
>>>>>>> 5ef88dc2

CWL_VERSION = "v1.0"
SHEBANG = "#!/usr/bin/env cwl-runner"


## TRANSLATION


class CwlTranslator(TranslatorBase):
    def __init__(self):
        super().__init__(name="cwl")
        ruamel.yaml.add_representer(
            cwlgen.utils.literal, cwlgen.utils.literal_presenter
        )

    @staticmethod
    def stringify_translated_workflow(wf):
        from cwlformat.formatter import cwl_format

        formatted = (
            SHEBANG + "\n" + ruamel.yaml.dump(wf.get_dict(), default_flow_style=False)
        )

        return cwl_format(formatted)

    @staticmethod
    def stringify_translated_tool(tool):
        from cwlformat.formatter import cwl_format

        formatted = (
            SHEBANG + "\n" + ruamel.yaml.dump(tool.get_dict(), default_flow_style=False)
        )
        return cwl_format(formatted)

    @staticmethod
    def stringify_translated_inputs(inputs):
        return ruamel.yaml.dump(inputs, default_flow_style=False)

    @staticmethod
    def validate_command_for(wfpath, inppath, tools_dir_path, tools_zip_path):
        return ["cwltool", "--validate", wfpath]

    @classmethod
    def translate_workflow(
        cls,
        wf,
        with_container=True,
        with_resource_overrides=False,
        is_nested_tool=False,
        is_packed=False,
        allow_empty_container=False,
        container_override=None,
    ) -> Tuple[any, Dict[str, any]]:
        from janis_core.workflow.workflow import Workflow

        metadata = wf.metadata
        w = cwlgen.Workflow(
            wf.id(), wf.friendly_name(), metadata.documentation, cwl_version=CWL_VERSION
        )

<<<<<<< HEAD
        w.inputs: List[cwlgen.InputParameter] = [
            translate_workflow_input(i) for i in wf.input_nodes.values()
        ]
=======
        w.inputs = [translate_input(i) for i in wf.input_nodes.values()]
>>>>>>> 5ef88dc2

        resource_inputs = []
        if with_resource_overrides:
            resource_inputs = build_resource_override_maps_for_workflow(wf)
            w.inputs.extend(resource_inputs)

        w.steps = []

        for s in wf.step_nodes.values():
            resource_overrides = {}
            for r in resource_inputs:
                if not r.id.startswith(s.id()):
                    continue

                resource_overrides[r.id[(len(s.id()) + 1) :]] = r.id
            w.steps.append(
                translate_step_node(
                    s,
                    is_nested_tool=is_nested_tool,
                    resource_overrides=resource_overrides,
                )
            )

        w.outputs = [translate_workflow_output(o) for o in wf.output_nodes.values()]

        w.requirements.append(cwlgen.InlineJavascriptRequirement())
        w.requirements.append(cwlgen.StepInputExpressionRequirement())

        if wf.has_scatter:
            w.requirements.append(cwlgen.ScatterFeatureRequirement())
        if wf.has_subworkflow:
            w.requirements.append(cwlgen.SubworkflowFeatureRequirement())
        if wf.has_multiple_inputs:
            w.requirements.append(cwlgen.MultipleInputFeatureRequirement())

        tools = {}
        tools_to_build: Dict[str, Tool] = {
            s.tool.id(): s.tool for s in wf.step_nodes.values()
        }
        for t in tools_to_build:
            tool: Tool = tools_to_build[t]
            if isinstance(tool, Workflow):
                wf_cwl, subtools = cls.translate_workflow(
                    tool,
                    is_nested_tool=True,
                    with_container=with_container,
                    with_resource_overrides=with_resource_overrides,
                    allow_empty_container=allow_empty_container,
                    container_override=container_override,
                )
                tools[tool.id()] = wf_cwl
                tools.update(subtools)
            elif isinstance(tool, CommandTool):
                tool_cwl = cls.translate_tool_internal(
                    tool,
                    with_container=with_container,
                    with_resource_overrides=with_resource_overrides,
                    allow_empty_container=allow_empty_container,
                    container_override=container_override,
                )
                tools[tool.id()] = tool_cwl
            elif isinstance(tool, CodeTool):
                tool_cwl = cls.translate_code_tool_internal(
                    tool,
                    with_docker=with_container,
                    allow_empty_container=allow_empty_container,
                    container_override=container_override,
                )
                tools[tool.id()] = tool_cwl
            else:
                raise Exception(f"Unknown tool type: '{type(tool)}'")

        return w, tools

    @classmethod
    def build_inputs_file(
        cls,
        tool: Tool,
        recursive=False,
        merge_resources=False,
        hints=None,
        additional_inputs: Dict = None,
        max_cores=None,
        max_mem=None,
    ) -> Dict[str, any]:
        from janis_core.workflow.workflow import Workflow

        ad = additional_inputs or {}
        values_provided_from_tool = {}
        if isinstance(tool, Workflow):
            values_provided_from_tool = {
                i.id(): i.value or i.default
                for i in tool.input_nodes.values()
                if i.value or i.default
            }

        inp = {
            i.id(): i.intype.cwl_input(
                ad.get(i.id(), values_provided_from_tool.get(i.id()))
            )
            for i in tool.tool_inputs()
            if i.default
            or not i.intype.optional
            or i.id() in ad
            or i.id() in values_provided_from_tool
        }

        if merge_resources:
            for k, v in cls.build_resources_input(
                tool, hints, max_cores, max_mem
            ).items():
                inp[k] = ad.get(k, v)

        return inp

    @classmethod
    def translate_workflow_to_all_in_one(
        cls,
        wf,
        with_resource_overrides=False,
        is_nested_tool=False,
        allow_empty_container=False,
        container_override=None,
    ) -> cwlgen.Workflow:
        from janis_core.workflow.workflow import Workflow

        metadata = wf.bind_metadata() or wf.metadata
        w = cwlgen.Workflow(
            wf.id(), wf.friendly_name(), metadata.documentation, cwl_version=CWL_VERSION
        )

<<<<<<< HEAD
        w.inputs: List[cwlgen.InputParameter] = [
            translate_workflow_input(i) for i in wf.input_nodes.values()
        ]
=======
        w.inputs = [translate_input(i) for i in wf.input_nodes.values()]
>>>>>>> 5ef88dc2

        resource_inputs = []
        if with_resource_overrides:
            resource_inputs = build_resource_override_maps_for_workflow(wf)
            w.inputs.extend(resource_inputs)

        w.steps = []

        for s in wf.step_nodes.values():
            resource_overrides = {}
            for r in resource_inputs:
                if not r.id.startswith(s.id()):
                    continue

                resource_overrides[r.id[(len(s.id()) + 1) :]] = r.id

            w.steps.append(
                translate_step_node(
                    s,
                    is_nested_tool=is_nested_tool,
                    resource_overrides=resource_overrides,
                    use_run_ref=False,
                    allow_empty_container=allow_empty_container,
                    container_override=container_override,
                )
            )

        w.outputs = [translate_workflow_output(o) for o in wf.output_nodes]

        w.requirements.append(cwlgen.InlineJavascriptRequirement())
        w.requirements.append(cwlgen.StepInputExpressionRequirement())

        if wf.has_scatter:
            w.requirements.append(cwlgen.ScatterFeatureRequirement())
        if wf.has_subworkflow:
            w.requirements.append(cwlgen.SubworkflowFeatureRequirement())
        if wf.has_multiple_inputs:
            w.requirements.append(cwlgen.MultipleInputFeatureRequirement())

        return w

    @classmethod
    def translate_tool_internal(
        cls,
        tool: CommandTool,
        with_container=True,
        with_resource_overrides=False,
        allow_empty_container=False,
        container_override=None,
    ):
        metadata = tool.metadata if tool.metadata else ToolMetadata()
        stdouts = [
            o.outtype
            for o in tool.tool_outputs()
            if isinstance(o.outtype, Stdout) and o.outtype.stdoutname
        ]
        stderrs = [
            o.outtype
            for o in tool.tool_outputs()
            if isinstance(o.outtype, Stderr) and o.outtype.stderrname
        ]
        stdout = stdouts[0].stdoutname if len(stdouts) > 0 else None
        stderr = stderrs[0].stderrname if len(stderrs) > 0 else None

        if isinstance(stdout, InputSelector):
            stdout = translate_input_selector(stdout, code_environment=False)

        if isinstance(stderr, InputSelector):
            stderr = translate_input_selector(stderr, code_environment=False)

        tool_cwl = cwlgen.CommandLineTool(
            tool_id=tool.id(),
            base_command=tool.base_command(),
            label=tool.id(),
            doc=metadata.documentation,
            cwl_version=CWL_VERSION,
            stdin=None,
            stderr=stderr,
            stdout=stdout,
        )

        # if any(not i.shell_quote for i in tool.inputs()):
        tool_cwl.requirements.append(cwlgen.ShellCommandRequirement())

        tool_cwl.requirements.extend([cwlgen.InlineJavascriptRequirement()])

        envs = tool.env_vars()
        if envs:
            lls = [
                cwlgen.EnvVarRequirement.EnvironmentDef(
                    k,
                    CwlTranslator.unwrap_expression(
                        value=v, code_environment=False, toolid=tool.id()
                    ),
                )
                for k, v in envs.items()
            ]
            tool_cwl.requirements.append(cwlgen.EnvVarRequirement(lls))

        inputs_that_require_localisation = [
            ti
            for ti in tool.inputs()
            if ti.localise_file
            and (
                isinstance(ti.input_type.received_type(), File)
                or (
                    issubclass(type(ti.input_type), Array)
                    and issubclass(type(ti.input_type.subtype()), File)
                )
            )
        ]
        if inputs_that_require_localisation:
            tool_cwl.requirements.append(
                cwlgen.InitialWorkDirRequirement(
                    [
                        cwlgen.InitialWorkDirRequirement.Dirent(
                            entry="$(inputs.%s)" % ti.id(), entryname=ti.presents_as
                        )
                        for ti in inputs_that_require_localisation
                    ]
                )
            )

        if with_container:
            container = tool.container()
            if container_override:
                if tool.id().lower() in container_override:
                    container = container_override[tool.id().lower()]
                elif "*" in container_override:
                    container = container_override["*"]

            if container is not None:
                tool_cwl.requirements.append(
                    cwlgen.DockerRequirement(docker_pull=container)
                )
            elif not allow_empty_container:
                raise Exception(
                    f"The tool '{tool.id()}' did not have a container and no container override was specified. "
                    f"Although not recommended, Janis can export empty docker containers with the parameter "
                    f"'allow_empty_container=True' or --allow-empty-container"
                )

        tool_cwl.inputs.extend(translate_tool_input(i) for i in tool.inputs())
        tool_cwl.outputs.extend(translate_tool_output(o) for o in tool.outputs())

        args = tool.arguments()
        if args:
            tool_cwl.arguments.extend(
                translate_tool_argument(a) for a in tool.arguments()
            )

        if with_resource_overrides:
            # work out whether (the tool of) s is a workflow or tool
            tool_cwl.inputs.extend(
                [
                    cwlgen.CommandInputParameter("runtime_memory", param_type="float?"),
                    cwlgen.CommandInputParameter("runtime_cpu", param_type="int?"),
                    # cwlgen.CommandInputParameter("runtime_disks", param_type="string?"),
                ]
            )

            tool_cwl.requirements.append(
                cwlgen.ResourceRequirement(
                    cores_min="$(inputs.runtime_cpu ? inputs.runtime_cpu : 1)",
                    ram_min="$(inputs.runtime_memory ? Math.floor(1024 * inputs.runtime_memory) : 4096)",
                )
            )

        return tool_cwl

    @classmethod
    def translate_code_tool_internal(
        cls,
        tool: CodeTool,
        with_docker=True,
        allow_empty_container=False,
        container_override=None,
    ):

        stdouts = [
            o.outtype
            for o in tool.tool_outputs()
            if isinstance(o.outtype, Stdout) and o.outtype.stdoutname
        ]
        stderrs = [
            o.outtype
            for o in tool.tool_outputs()
            if isinstance(o.outtype, Stderr) and o.outtype.stderrname
        ]
        stdout = "python-capture.stdout"
        stderr = stderrs[0].stderrname if len(stderrs) > 0 else None

        scriptname = tool.script_name()

        if isinstance(stderr, InputSelector):
            stderr = translate_input_selector(stderr, code_environment=False)

        tool_cwl = cwlgen.CommandLineTool(
            tool_id=tool.id(),
            base_command=tool.base_command(),
            label=tool.id(),
            doc="",  # metadata.documentation,
            cwl_version=CWL_VERSION,
            stderr=stderr,
            stdout=stdout,
        )

        tool_cwl.inputs.extend(
            translate_tool_input(
                ToolInput(
                    t.id(),
                    input_type=t.intype,
                    prefix=f"--{t.id()}",
                    default=t.default,
                    doc=t.doc.doc if t.doc else None,
                )
            )
            for t in tool.inputs()
        )

        for output in tool.tool_outputs():
            if isinstance(output.outtype, Stdout):
                tool_cwl.outputs.append(
                    cwlgen.CommandOutputParameter(
                        param_id=output.tag,
                        label=output.tag,
                        param_type=output.outtype.cwl_type(),
                    )
                )
                continue

            tool_cwl.outputs.append(
                cwlgen.CommandOutputParameter(
                    param_id=output.tag,
                    label=output.tag,
                    # param_format=None,
                    # streamable=None,
                    doc=output.doc.doc if output.doc else None,
                    output_binding=cwlgen.CommandOutputBinding(
                        glob=stdout,
                        load_contents=True,
                        output_eval=cls.prepare_output_eval_for_python_codetool(
                            tag=output.tag, outtype=output.outtype
                        ),
                    ),
                    param_type=output.outtype.cwl_type(),
                )
            )

        tool_cwl.requirements.append(
            cwlgen.InitialWorkDirRequirement(
                listing=[
                    cwlgen.InitialWorkDirRequirement.Dirent(
                        entryname=scriptname, entry=tool.prepared_script()
                    )
                ]
            )
        )
        tool_cwl.requirements.append(cwlgen.InlineJavascriptRequirement())

        if with_docker:
            container = tool.container()
            if container_override:
                if tool.id().lower() in container_override:
                    container = container_override[tool.id().lower()]
                elif "*" in container_override:
                    container = container_override["*"]

            if container is not None:
                tool_cwl.requirements.append(
                    cwlgen.DockerRequirement(docker_pull=tool.container())
                )
            elif not allow_empty_container:
                raise Exception(
                    f"The tool '{tool.id()}' did not have a container. Although not recommended, "
                    f"Janis can export empty docker containers with the parameter 'allow_empty_container=True "
                    f"or --allow-empty-container"
                )

        return tool_cwl

    @staticmethod
    def prepare_output_eval_for_python_codetool(tag: str, outtype: DataType):

        requires_obj_capture = isinstance(outtype, (File, Directory))
        arraylayers = None
        if isinstance(outtype, Array) and isinstance(
            outtype.fundamental_type(), (File, Directory)
        ):
            requires_obj_capture = True
            base = outtype
            arraylayers = 0
            while isinstance(base, Array):
                arraylayers += 1
                base = outtype.subtype()

        out_capture = ""
        if requires_obj_capture:
            classtype = "File" if isinstance(outtype, File) else "Directory"
            fileout_generator = (
                lambda c: f"{{ class: '{classtype}', path: {c}, basename: {c}.substring({c}.lastIndexOf('/') + 1) }}"
            )

            if arraylayers:
                els = ["var els = [];"]

                base_var = f"v{arraylayers}"
                center = f"els.push({fileout_generator(base_var)};"

                def iteratively_wrap(center, iterable, layers_remaining):
                    var = f"v{layers_remaining}"
                    if layers_remaining > 1:
                        center = iteratively_wrap(center, var, layers_remaining - 1)
                    return f"for (var {var} of {iterable}) {{ {center} }}"

                out_capture = "\n".join(
                    [els, iteratively_wrap(center, "c", arraylayers)]
                )
            else:
                out_capture = fileout_generator("c")
        else:
            out_capture = "c"

        return f"""${{
var d = JSON.parse(self[0].contents)
if (!d) return null;
var c = d["{tag}"]
return {out_capture}
}}"""

    @classmethod
    def wrap_in_codeblock_if_required(cls, value, is_code_environment):
        return value if is_code_environment else f"$({value})"

    @classmethod
    def quote_values_if_code_environment(cls, value, is_code_environment):
        return f'"{value}"' if is_code_environment else value

    @classmethod
    def unwrap_selector_for_reference(cls, value):
        if value is None:
            return None
        if isinstance(value, str):
            return value
        elif isinstance(value, int) or isinstance(value, float):
            return value
        elif isinstance(value, InputNodeSelector):
            return value.id()
        elif isinstance(value, StepOutputSelector):
            return f"{value.node.id()}/{value.tag}"

        elif isinstance(value, InputSelector):
            return value.input_to_select

    @classmethod
    def unwrap_expression(
        cls, value, code_environment=True, selector_override=None, **debugkwargs
    ):
        if value is None:
            if code_environment:
                return "null"
            return None

        if isinstance(value, list):
            toolid = debugkwargs.get("tool_id", "unwrap_list_expression")
            inner = ", ".join(
                cls.unwrap_expression(
                    value[i],
                    code_environment=True,
                    selector_override=selector_override,
                    tool_id=toolid + "." + str(i),
                )
                for i in range(len(value))
            )
            return cls.wrap_in_codeblock_if_required(
                f"[{inner}]", is_code_environment=code_environment
            )

        if isinstance(value, str):
            return CwlTranslator.quote_values_if_code_environment(
                value, code_environment
            )
        elif isinstance(value, int) or isinstance(value, float):
            return value
        elif isinstance(value, Filename):
            # value.generated_filenamecwl() if code_environment else f"$({value.generated_filenamecwl()})"
            return CwlTranslator.quote_values_if_code_environment(
                value.generated_filename(), code_environment
            )

        elif isinstance(value, StringFormatter):
            return translate_string_formatter(
                value, code_environment=code_environment, **debugkwargs
            )
        elif isinstance(value, InputNodeSelector):
            return translate_input_selector(
                InputSelector(value.id()),
                code_environment=code_environment,
                selector_override=selector_override,
            )
        elif isinstance(value, StepOutputSelector):
            raise Exception("Didn't expect to unwrap StepOutputSelector here")
            # sel = f"{value.node.id()}/{value.tag}"
            # if sel in selector_override:
            #     sel = selector_override[sel]
            # return CwlTranslator.wrap_in_codeblock_if_required(sel, code_environment)
        elif isinstance(value, InputSelector):
            return translate_input_selector(
                selector=value,
                code_environment=code_environment,
                selector_override=selector_override,
            )
        elif isinstance(value, WildcardSelector):
            raise Exception(
                f"A wildcard selector cannot be used as an argument value for '{debugkwargs}'"
            )
        elif isinstance(value, Operator):
            unwrap_expression_wrap = lambda exp: CwlTranslator.unwrap_expression(
                exp,
                code_environment=True,
                selector_override=selector_override,
                **debugkwargs,
            )
            return CwlTranslator.wrap_in_codeblock_if_required(
                value.to_cwl(unwrap_expression_wrap, *value.args),
                is_code_environment=code_environment,
            )
        elif callable(getattr(value, "cwl", None)):
            return value.cwl()
        # elif isinstance(value, Operator):

        raise Exception(
            "Could not detect type %s to convert to input value" % type(value)
        )

    @staticmethod
    def workflow_filename(workflow):
        return workflow.id() + ".cwl"

    @staticmethod
    def inputs_filename(workflow):
        return workflow.id() + "-inp.yml"

    @staticmethod
    def tool_filename(tool):
        return (tool.id() if isinstance(tool, Tool) else str(tool)) + ".cwl"

    @staticmethod
    def resources_filename(workflow):
        return workflow.id() + "-resources.yml"


def translate_workflow_input(inp: InputNode) -> cwlgen.InputParameter:
    """
    Translate a workflow InputNode into a cwlgen.InputParameter
    :param inp:
    :type inp: janis_core.workflow.workflow.InputNode
    :return:
    """

    doc = inp.doc.doc if inp.doc else None

    return cwlgen.InputParameter(
        param_id=inp.id(),
        default=inp.default,
        secondary_files=inp.datatype.secondary_files(),
        param_format=None,
        streamable=None,
        doc=doc,
        input_binding=None,
        param_type=inp.datatype.cwl_type(inp.default is not None),
    )


def translate_workflow_output(node: OutputNode) -> cwlgen.WorkflowOutputParameter:
    """
    Translate a workflow output node to a cwlgen.WorkflowOutputParameter
    :param node:
    :type node: OutputNode
    :return:
    """
    # we're going to need to transform this later to an operator
    source = CwlTranslator.unwrap_selector_for_reference(node.source)

    ot = node.datatype
    if isinstance(ot, Stdout):
        ot = ot.subtype or File()
    doc = node.doc.doc if node.doc else None

    return cwlgen.WorkflowOutputParameter(
        param_id=node.id(),
        output_source=source,
        secondary_files=node.datatype.secondary_files(),
        param_format=None,
        streamable=None,
        doc=doc,
        param_type=ot.cwl_type(),
        output_binding=None,
        linkMerge=None,
    )


def translate_tool_input(toolinput: ToolInput) -> cwlgen.CommandInputParameter:
    """
    Translate a ToolInput (commandtool / codetool) to a cwlgen.CommandInputParamaeter
    :param toolinput:
    :type toolinput: ToolInput
    :return:
    """
    default, value_from = toolinput.default, None

    if isinstance(toolinput.input_type, Filename):
        default = toolinput.input_type.generated_filename()
        # value_from = get_input_value_from_potential_selector_or_generator(toolinput.input_type, code_environment=False, toolid=toolinput.id())
    elif is_selector(default):
        default = None
        value_from = CwlTranslator.unwrap_expression(
            toolinput.default, code_environment=False, toolid=toolinput.id()
        )

    data_type = toolinput.input_type.cwl_type(default is not None)

    input_binding = cwlgen.CommandLineBinding(
        # load_contents=toolinput.load_contents,
        position=toolinput.position,
        prefix=toolinput.prefix,
        separate=toolinput.separate_value_from_prefix,
        item_separator=toolinput.separator,
        value_from=value_from,
        shell_quote=toolinput.shell_quote,
    )

    non_optional_dt_component = (
        [t for t in data_type if t != "null"][0]
        if isinstance(data_type, list)
        else data_type
    )

    # Binding array inputs onto the console
    # https://www.commonwl.org/user_guide/09-array-inputs/
    if isinstance(toolinput.input_type, Array) and isinstance(
        non_optional_dt_component, cwlgen.CommandInputArraySchema
    ):
        if toolinput.prefix_applies_to_all_elements:
            input_binding.prefix = None
            input_binding.separate = None
            nested_binding = cwlgen.CommandLineBinding(
                # load_contents=toolinput.load_contents,
                prefix=toolinput.prefix,
                separate=toolinput.separate_value_from_prefix,
                # item_separator=toolinput.item_separator,
                # value_from=toolinput.value_from,
                shell_quote=toolinput.shell_quote,
            )
            non_optional_dt_component.inputBinding = nested_binding

    doc = toolinput.doc.doc if toolinput.doc else None
    return cwlgen.CommandInputParameter(
        param_id=toolinput.tag,
        label=toolinput.tag,
        secondary_files=prepare_tool_input_secondaries(toolinput),
        # streamable=None,
        doc=doc,
        input_binding=input_binding,
        default=default,
        param_type=data_type,
    )


def translate_tool_argument(argument: ToolArgument) -> cwlgen.CommandLineBinding:
    """
    https://www.commonwl.org/v1.0/CommandLineTool.html#CommandLineBinding

    :param argument: Tool argument to build command line for
    :return:
    """
    return cwlgen.CommandLineBinding(
        position=argument.position,
        prefix=argument.prefix,
        separate=argument.separate_value_from_prefix,
        value_from=CwlTranslator.unwrap_expression(
            argument.value, code_environment=False
        ),
        shell_quote=argument.shell_quote,
        # item_separator=None,
        # load_contents=False,  # Janis doesn't support modifying the file in the ValueFrom (...yet)
    )


def translate_tool_output(output: ToolOutput) -> cwlgen.CommandOutputParameter:
    """
    https://www.commonwl.org/v1.0/CommandLineTool.html#CommandOutputParameter

    :param output:
    :type output: ToolOutput
    :return:
    """

    doc = output.doc.doc if output.doc else None

    return cwlgen.CommandOutputParameter(
        param_id=output.tag,
        label=output.tag,
        secondary_files=prepare_tool_output_secondaries(output),
        doc=doc,
        output_binding=prepare_tool_output_binding(output),
        param_type=output.output_type.cwl_type(),
        # param_format=None,
        # streamable=None,
    )


def prepare_tool_output_binding(output: ToolOutput) -> cwlgen.CommandOutputBinding:

    if isinstance(output.glob, Operator):
        # It's not terribly hard to do this, we'd have to change the output_eval
        # to use a combination of the presents_as AND
        raise Exception(
            "Janis does NOT currently support operations on the output glob in CWL"
        )

    return cwlgen.CommandOutputBinding(
        glob=translate_to_cwl_glob(output.glob, outputtag=output.tag),
        output_eval=prepare_tool_output_eval(output),
    )


def prepare_tool_output_eval(output: ToolOutput) -> Optional[str]:
    """
    Sometimes we want to rename it on the output, we do this by
    generating an output_eval expression and rewriting the basename

    :param output:
    :return:
    """

    if isinstance(output.glob, Operator):
        raise NotImplementedError(
            "Still to implement output_eval for globs on ToolOutput"
        )

    if output.presents_as:
        return f"""\
${{
    self[0].basename="{output.presents_as}"
    return self
$}}
"""
    return None


def prepare_tool_output_secondaries(output) -> Optional[Union[str, List[str]]]:
    """
    Prepares the expressions / list of sec for a TOOL OUTPUT

    Secondary files CAN be pretty complicated.

    - If we're NOT 'secondaries_present_as', we return a
        simple list of secondary extension formats.

    - If we are using secondaries_present_as, we generate CWL expressions
        to write the basename with the correct format.

    :param output:
    :type output: ToolOutput
    :return:
    """

    if not output.secondaries_present_as:
        return output.output_type.secondary_files()

    secs = output.secondaries_present_as
    tb = "    "
    formattedsecs = ",\n".join(
        f"""\
{4*tb}{{
{5*tb}path: resolveSecondary(self.path, "{secs.get(s, s)}"),
{5*tb}basename: resolveSecondary(self.basename, "{s}")
{4*tb}}}"""
        for s in output.output_type.secondary_files()
    )

    return f"""${{

        function resolveSecondary(base, secPattern) {{
          if (secPattern[0] == "^") {{
            var spl = base.split(".");
            var endIndex = spl.length > 1 ? spl.length - 1 : 1;
            return resolveSecondary(spl.slice(undefined, endIndex).join("."), secPattern.slice(1));
          }}
          return base + secPattern
        }}
        return [
{formattedsecs}
        ];

}}"""


def prepare_tool_input_secondaries(inp: ToolInput) -> Optional[Union[str, List[str]]]:
    """
    Prepares the expressions / list of sec for a TOOL INPUT

    Secondary files CAN be pretty complicated.

    - If we're NOT 'secondaries_present_as', we return a
        simple list of secondary extension formats.

    - If we are using secondaries_present_as, we generate CWL expressions
        to write the basename with the correct format.

    :param inp:
    :type inp: ToolInput
    :return:
    """
    if not inp.secondaries_present_as:
        return inp.input_type.secondary_files()

    secs = inp.secondaries_present_as
    tb = "    "
    formattedsecs = ",\n".join(
        f"""\
{4*tb}{{
{5*tb}location: resolveSecondary(self.location, "{secs.get(s, s)}"),
{5*tb}basename: resolveSecondary(self.basename, "{s}")
{4*tb}}}"""
        for s in inp.input_type.secondary_files()
    )

    return f"""${{

        function resolveSecondary(base, secPattern) {{
          if (secPattern[0] == "^") {{
            var spl = base.split(".");
            var endIndex = spl.length > 1 ? spl.length - 1 : 1;
            return resolveSecondary(spl.slice(undefined, endIndex).join("."), secPattern.slice(1));
          }}
          return base + secPattern
        }}

        return [
{formattedsecs}
        ];

}}"""


def get_run_ref_from_subtool(
    tool: Tool,
    is_nested_tool,
    use_run_ref,
    resource_overrides=Dict[str, str],
    allow_empty_container=False,
    container_override=None,
):
    if use_run_ref:
        return ("{tool}.cwl" if is_nested_tool else "tools/{tool}.cwl").format(
            tool=tool.id()
        )

    from janis_core.workflow.workflow import Workflow

    has_resources_overrides = len(resource_overrides) > 0
    if isinstance(tool, Workflow):
        return CwlTranslator.translate_workflow_to_all_in_one(
            tool,
            with_resource_overrides=has_resources_overrides,
            allow_empty_container=allow_empty_container,
        )
    elif isinstance(tool, CodeTool):
        return CwlTranslator.translate_code_tool_internal(
            tool, allow_empty_container=allow_empty_container
        )
    else:
        return CwlTranslator.translate_tool_internal(
            tool,
            True,
            with_resource_overrides=has_resources_overrides,
            allow_empty_container=allow_empty_container,
        )

<<<<<<< HEAD

def translate_step_node(
    step: StepNode,
    is_nested_tool=False,
    resource_overrides=Dict[str, str],
    use_run_ref=True,
    allow_empty_container=False,
) -> cwlgen.WorkflowStep:

    tool = step.tool

    # RUN REF
    run_ref = get_run_ref_from_subtool(
        tool,
        is_nested_tool=is_nested_tool,
        use_run_ref=use_run_ref,
        resource_overrides=resource_overrides,
        allow_empty_container=allow_empty_container,
    )

    # CONSTRUCTION
=======
        has_resources_overrides = len(resource_overrides) > 0
        if isinstance(tool, Workflow):
            run_ref = CwlTranslator.translate_workflow_to_all_in_one(
                tool,
                with_resource_overrides=has_resources_overrides,
                allow_empty_container=allow_empty_container,
                container_override=container_override,
            )
        elif isinstance(tool, CodeTool):
            run_ref = CwlTranslator.translate_code_tool_internal(
                tool,
                allow_empty_container=allow_empty_container,
                container_override=container_override,
            )
        else:
            run_ref = CwlTranslator.translate_tool_internal(
                tool,
                True,
                with_resource_overrides=has_resources_overrides,
                allow_empty_container=allow_empty_container,
                container_override=container_override,
            )
>>>>>>> 5ef88dc2

    cwlstep = cwlgen.WorkflowStep(
        step_id=step.id(),
        run=run_ref,
        label=tool.friendly_name(),
        doc=step.doc.doc if step.doc else None,
    )

    ## SCATTER

    if step.scatter:
        if len(step.scatter.fields) > 1:
            cwlstep.scatterMethod = step.scatter.method.cwl()
        cwlstep.scatter = step.scatter.fields

    ## OUTPUTS

    cwlstep.out = [
        cwlgen.WorkflowStepOutput(output_id=o.tag) for o in step.tool.tool_outputs()
    ]

    ## INPUTS

    for k, inp in step.inputs().items():
        if k not in step.sources:
            if inp.intype.optional or inp.default:
                continue
            else:
                raise Exception(
                    f"Error when building connections for cwlstep '{step.id()}', "
                    f"could not find required connection: '{k}'"
                )

        steptag_input: StepTagInput = step.sources[k]
        intype = inp.intype

        src: Edge = steptag_input.source()  # potentially single item or array
        ar_source = src if isinstance(src, list) else [src]
        has_multiple_sources = isinstance(src, list) and len(src) > 1
        array_input_from_single_source = False

        if len(ar_source) == 1:
            src = ar_source[0]

            ot = src.source.returntype()
            if (
                isinstance(intype, Array)
                and not isinstance(ot, Array)
                and not src.scatter
            ):
                array_input_from_single_source = True

        should_select_first_element = not (
            array_input_from_single_source or has_multiple_sources
        )

        has_operator = any(isinstance(src.source, Operator) for src in ar_source)

        source = None
        valuefrom = None
        link_merge = None

        if not has_operator:
            unwrapped_sources: List[str] = []
            for stepinput in ar_source:
                src = stepinput.source
                unwrapped_sources.append(
                    CwlTranslator.unwrap_selector_for_reference(src)
                )

            source = (
                unwrapped_sources[0]
                if should_select_first_element
                else unwrapped_sources
            )
            if array_input_from_single_source:
                # Connect a solo value to an input that expects an array of that type
                # https://www.commonwl.org/user_guide/misc/
                link_merge = "merge_nested"

        else:
            prepare_alias = (
                lambda x: f"_{step.id()}_{k}_{re.sub('[^0-9a-zA-Z]+', '', x)}"
            )

            # two step process
            #   1. Look through and find ALL sources includng an operator's leaves
            #           Ensure these are connected using the alias
            #   2. Go through sources again, build up the expression

            param_aliasing = {}
            # Use a dict to ensure we don't double add inputs
            ins_to_connect: Dict[str, cwlgen.WorkflowStepInput] = {}

            for stepinput in ar_source:
                src = stepinput.source
                if isinstance(src, Operator):
                    # we'll need to get the leaves and do extra mappings
                    for leaf in src.get_leaves():
                        if not isinstance(leaf, Selector):
                            # probably a python literal
                            continue
                        sel = CwlTranslator.unwrap_selector_for_reference(leaf)
                        alias = prepare_alias(sel)
                        param_aliasing[sel] = alias
                        ins_to_connect[alias] = cwlgen.WorkflowStepInput(
                            input_id=alias, source=sel
                        )
                else:
                    sel = CwlTranslator.unwrap_selector_for_reference(src)
                    alias = prepare_alias(sel)
                    param_aliasing[sel] = alias
                    ins_to_connect[alias] = cwlgen.WorkflowStepInput(
                        input_id=alias, source=sel
                    )

            cwlstep.inputs.extend(ins_to_connect.values())

            # 2. Again

            src = (
                ar_source[0].source
                if should_select_first_element
                else [si.source for si in ar_source]
            )
            valuefrom = CwlTranslator.unwrap_expression(
                src, code_environment=False, selector_override=param_aliasing
            )

        d = cwlgen.WorkflowStepInput(
            input_id=inp.tag,
            source=source,
            link_merge=link_merge,  # this will need to change when edges have multiple source_map
            value_from=valuefrom,
        )

        cwlstep.inputs.append(d)

    for r in resource_overrides:
        cwlstep.inputs.append(
            cwlgen.WorkflowStepInput(input_id=r, source=resource_overrides[r])
        )

    return cwlstep


## SELECTORS


def is_selector(selector):
    return issubclass(type(selector), Selector)


def translate_input_selector(
    selector: InputSelector, code_environment, selector_override=None
):
    # TODO: Consider grabbing "path" of File

    sel = selector.input_to_select
    if not sel:
        raise Exception("No input was selected for input selector: " + str(selector))

    if selector_override and sel in selector_override:
        sel = selector_override[sel]

    basename_extra = ".basename" if selector.use_basename else ""
    base = f"inputs.{sel}{basename_extra}"
    return base if code_environment else f"$({base})"


def translate_string_formatter(
    selector: StringFormatter, code_environment=True, **debugkwargs
):

    escapedFormat = selector._format.replace("\\", "\\\\")

    if len(selector.kwargs) == 0:
        return escapedFormat

    kwargreplacements = [
        f".replace(/{re.escape('{' +k + '}')}/g, {CwlTranslator.unwrap_expression(v, code_environment=True, **debugkwargs)})"
        for k, v in selector.kwargs.items()
    ]
    return f'$("{escapedFormat}"' + "".join(kwargreplacements) + ")"


def translate_to_cwl_glob(glob, **debugkwargs):
    if not glob:
        return None

    if not isinstance(glob, Selector):
        Logger.critical(
            "String globs are being phased out from tool output selections, please use the provided "
            "Selector (InputSelector or WildcardSelector) classes. " + str(debugkwargs)
        )
        return glob

    if isinstance(glob, InputSelector):
        return translate_input_selector(glob, code_environment=False)

    elif isinstance(glob, StringFormatter):
        return translate_string_formatter(glob)

    elif isinstance(glob, WildcardSelector):
        return glob.wildcard

    raise Exception("Unimplemented selector type: " + glob.__class__.__name__)


def translate_cpu_selector(selector: CpuSelector):
    return "$(inputs.runtime_cpu)"


def translate_memory_selector(selector: MemorySelector):
    return "$(Math.floor(inputs.runtime_memory))"


## OTHER HELPERS


def build_resource_override_maps_for_workflow(
    wf, prefix=None
) -> List[cwlgen.InputParameter]:
    from janis_core.workflow.workflow import Workflow

    # returns a list of key, value pairs
    inputs = []
    if not prefix:
        prefix = ""  # wf.id() + "."
    else:
        prefix += "_"

    for s in wf.step_nodes.values():
        tool: Tool = s.tool

        if isinstance(tool, CommandTool):
            tool_pre = prefix + s.id() + "_"
            inputs.extend(
                [
                    cwlgen.InputParameter(
                        tool_pre + "runtime_memory", param_type="float?"
                    ),
                    cwlgen.InputParameter(tool_pre + "runtime_cpu", param_type="int?"),
                    # cwlgen.InputParameter(tool_pre + "runtime_disks", param_type="string?"),
                ]
            )
        elif isinstance(tool, Workflow):
            tool_pre = prefix + s.id()
            inputs.extend(build_resource_override_maps_for_workflow(tool, tool_pre))

    return inputs<|MERGE_RESOLUTION|>--- conflicted
+++ resolved
@@ -57,12 +57,7 @@
 from janis_core.utils.metadata import WorkflowMetadata, ToolMetadata
 from janis_core.translationdeps.exportpath import ExportPathKeywords
 
-<<<<<<< HEAD
-# from janis_core.tool.input import Input
 from janis_core.workflow.workflow import StepNode, InputNode, OutputNode
-=======
-from janis_core.workflow.workflow import StepNode
->>>>>>> 5ef88dc2
 
 CWL_VERSION = "v1.0"
 SHEBANG = "#!/usr/bin/env cwl-runner"
@@ -123,13 +118,9 @@
             wf.id(), wf.friendly_name(), metadata.documentation, cwl_version=CWL_VERSION
         )
 
-<<<<<<< HEAD
         w.inputs: List[cwlgen.InputParameter] = [
             translate_workflow_input(i) for i in wf.input_nodes.values()
         ]
-=======
-        w.inputs = [translate_input(i) for i in wf.input_nodes.values()]
->>>>>>> 5ef88dc2
 
         resource_inputs = []
         if with_resource_overrides:
@@ -261,13 +252,9 @@
             wf.id(), wf.friendly_name(), metadata.documentation, cwl_version=CWL_VERSION
         )
 
-<<<<<<< HEAD
         w.inputs: List[cwlgen.InputParameter] = [
             translate_workflow_input(i) for i in wf.input_nodes.values()
         ]
-=======
-        w.inputs = [translate_input(i) for i in wf.input_nodes.values()]
->>>>>>> 5ef88dc2
 
         resource_inputs = []
         if with_resource_overrides:
@@ -1036,6 +1023,7 @@
             tool,
             with_resource_overrides=has_resources_overrides,
             allow_empty_container=allow_empty_container,
+            container_override=container_override,
         )
     elif isinstance(tool, CodeTool):
         return CwlTranslator.translate_code_tool_internal(
@@ -1047,9 +1035,9 @@
             True,
             with_resource_overrides=has_resources_overrides,
             allow_empty_container=allow_empty_container,
-        )
-
-<<<<<<< HEAD
+            container_override=container_override,
+        )
+
 
 def translate_step_node(
     step: StepNode,
@@ -1057,6 +1045,7 @@
     resource_overrides=Dict[str, str],
     use_run_ref=True,
     allow_empty_container=False,
+    container_override=None,
 ) -> cwlgen.WorkflowStep:
 
     tool = step.tool
@@ -1068,33 +1057,10 @@
         use_run_ref=use_run_ref,
         resource_overrides=resource_overrides,
         allow_empty_container=allow_empty_container,
+        container_override=container_override,
     )
 
     # CONSTRUCTION
-=======
-        has_resources_overrides = len(resource_overrides) > 0
-        if isinstance(tool, Workflow):
-            run_ref = CwlTranslator.translate_workflow_to_all_in_one(
-                tool,
-                with_resource_overrides=has_resources_overrides,
-                allow_empty_container=allow_empty_container,
-                container_override=container_override,
-            )
-        elif isinstance(tool, CodeTool):
-            run_ref = CwlTranslator.translate_code_tool_internal(
-                tool,
-                allow_empty_container=allow_empty_container,
-                container_override=container_override,
-            )
-        else:
-            run_ref = CwlTranslator.translate_tool_internal(
-                tool,
-                True,
-                with_resource_overrides=has_resources_overrides,
-                allow_empty_container=allow_empty_container,
-                container_override=container_override,
-            )
->>>>>>> 5ef88dc2
 
     cwlstep = cwlgen.WorkflowStep(
         step_id=step.id(),
