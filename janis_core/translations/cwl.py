--- conflicted
+++ resolved
@@ -20,11 +20,8 @@
 ## IMPORTS
 
 import re
-<<<<<<< HEAD
 from typing import List, Dict, Optional, Any, Tuple, Union
-=======
 from io import StringIO
->>>>>>> 353a9215
 
 from typing import List, Dict, Optional, Tuple
 
@@ -33,15 +30,12 @@
 
 from janis_core import ToolArgument
 from janis_core.code.codetool import CodeTool
-<<<<<<< HEAD
 from janis_core.graph.steptaginput import Edge, StepTagInput
 from janis_core.operators.logical import IsDefined, If
 from janis_core.operators.standard import BasenameOperator
 from janis_core.tool.commandtool import CommandTool, ToolInput, ToolOutput
-=======
 from janis_core.graph.steptaginput import full_lbl
 from janis_core.tool.commandtool import CommandTool, ToolInput
->>>>>>> 353a9215
 from janis_core.tool.tool import Tool
 from janis_core.translations.translationbase import TranslatorBase
 from janis_core.operators import (
@@ -157,11 +151,14 @@
 
         metadata = wf.metadata
         w = cwlgen.Workflow(
-            wf.id(),
-            wf.friendly_name(),
-            metadata.documentation,
+            id=wf.id(),
+            label=wf.friendly_name(),
+            doc=metadata.documentation,
             cwlVersion=CWL_VERSION,
             requirements=[],
+            inputs=[],
+            outputs=[],
+            steps=[],
         )
         inputsdict = wf.inputs_map()
 
@@ -544,7 +541,7 @@
         )
 
         for output in tool.tool_outputs():
-            if isinstance(output.outtype, Stdout):
+            if isinstance(output.outtype, (Stdout, Stderr)):
                 tool_cwl.outputs.append(
                     cwlgen.CommandOutputParameter(
                         id=output.tag, label=output.tag, type=output.outtype.cwl_type()
@@ -795,26 +792,14 @@
             default = inp.default
 
     return cwlgen.InputParameter(
-<<<<<<< HEAD
-        param_id=inp.id(),
+        id=inp.id(),
         default=default,
-        secondary_files=inp.datatype.secondary_files(),
-        param_format=None,
-        streamable=None,
-        doc=doc,
-        input_binding=None,
-        param_type=dt.cwl_type(default is not None),
-=======
-        id=inp.id(),
-        default=inp.default,
         secondaryFiles=inp.datatype.secondary_files(),
         format=None,
         streamable=None,
         doc=doc,
         inputBinding=None,
-        label=None,
-        type=inp.datatype.cwl_type(inp.default is not None),
->>>>>>> 353a9215
+        type=dt.cwl_type(default is not None),
     )
 
 
@@ -834,16 +819,9 @@
     doc = node.doc.doc if node.doc else None
 
     return cwlgen.WorkflowOutputParameter(
-<<<<<<< HEAD
-        param_id=node.id(),
-        output_source=source,
-        secondary_files=node.datatype.secondary_files(),
-        param_format=None,
-=======
-        id=outp.id(),
+        id=node.id(),
         outputSource=source,
-        secondaryFiles=outp.datatype.secondary_files(),
->>>>>>> 353a9215
+        secondaryFiles=node.datatype.secondary_files(),
         streamable=None,
         doc=doc,
         type=ot.cwl_type(),
@@ -943,20 +921,10 @@
         position=argument.position,
         prefix=argument.prefix,
         separate=argument.separate_value_from_prefix,
-<<<<<<< HEAD
-        value_from=CwlTranslator.unwrap_expression(
-            argument.value, code_environment=False
-        ),
-        shell_quote=argument.shell_quote,
-        # item_separator=None,
-        # load_contents=False,  # Janis doesn't support modifying the file in the ValueFrom (...yet)
-=======
-        # item_separator=None,
-        valueFrom=get_input_value_from_potential_selector_or_generator(
+        valueFrom=CwlTranslator.unwrap_expression(
             argument.value, code_environment=False
         ),
         shellQuote=argument.shell_quote,
->>>>>>> 353a9215
     )
 
 
@@ -978,13 +946,12 @@
     return cwlgen.CommandOutputParameter(
         id=output.tag,
         label=output.tag,
-<<<<<<< HEAD
-        secondary_files=prepare_tool_output_secondaries(output),
+        secondaryFiles=prepare_tool_output_secondaries(output),
         doc=doc,
-        output_binding=prepare_tool_output_binding(output, inputsdict, **debugkwargs),
-        param_type=output.output_type.cwl_type(),
-        # param_format=None,
-        # streamable=None,
+        outputBinding=prepare_tool_output_binding(output, inputsdict, **debugkwargs)
+        if required_binding
+        else None,
+        type=output.output_type.cwl_type(),
     )
 
 
@@ -1003,23 +970,7 @@
         glob=translate_to_cwl_glob(
             output.glob, inputsdict, outputtag=output.tag, **debugkwargs
         ),
-        output_eval=prepare_tool_output_eval(output),
-=======
-        secondaryFiles=prepare_tool_output_secondaries(output),
-        # param_format=None,
-        # streamable=None,
-        doc=doc,
-        outputBinding=cwlgen.CommandOutputBinding(
-            glob=translate_to_cwl_glob(
-                output.glob, inputsdict=inputsdict, outputtag=output.tag, **debugkwargs
-            ),
-            # load_contents=False,
-            outputEval=prepare_tool_output_eval(output),
-        )
-        if required_binding
-        else None,
-        type=output.output_type.cwl_type(),
->>>>>>> 353a9215
+        outputEval=prepare_tool_output_eval(output),
     )
 
 
@@ -1210,13 +1161,10 @@
         run=run_ref,
         label=tool.friendly_name(),
         doc=step.doc.doc if step.doc else None,
-<<<<<<< HEAD
-=======
         scatter=None,  # Filled by StepNode
         scatterMethod=None,  # Filled by StepNode
         in_=[],
         out=[],
->>>>>>> 353a9215
     )
 
     ## SCATTER
@@ -1317,7 +1265,7 @@
             processed_sources = []
             for i in range(len(ar_source)):
                 stepinput = ar_source[i]
-                src = stepinput.source
+                src: any = stepinput.source
                 if isinstance(src, InputNodeSelector) and isinstance(
                     src.input_node.default, Selector
                 ):
@@ -1335,17 +1283,17 @@
                         alias = prepare_alias(sel)
                         param_aliasing[sel] = alias
                         ins_to_connect[alias] = cwlgen.WorkflowStepInput(
-                            input_id=alias, source=sel
+                            id=alias, source=sel
                         )
                 else:
                     sel = CwlTranslator.unwrap_selector_for_reference(src)
                     alias = prepare_alias(sel)
                     param_aliasing[sel] = alias
                     ins_to_connect[alias] = cwlgen.WorkflowStepInput(
-                        input_id=alias, source=sel
+                        id=alias, source=sel
                     )
 
-            cwlstep.inputs.extend(ins_to_connect.values())
+            cwlstep.in_.extend(ins_to_connect.values())
 
             # 2. Again
 
@@ -1359,18 +1307,11 @@
             )
 
         d = cwlgen.WorkflowStepInput(
-<<<<<<< HEAD
-            input_id=inp.tag,
+            id=inp.tag,
             source=source,
-            link_merge=link_merge,  # this will need to change when edges have multiple source_map
-            value_from=valuefrom,
+            linkMerge=link_merge,  # this will need to change when edges have multiple source_map
+            valueFrom=valuefrom,
             default=default,
-=======
-            id=inp.tag,
-            source=ss,
-            linkMerge=link_merge,  # this will need to change when edges have multiple source_map
-            valueFrom=None,
->>>>>>> 353a9215
         )
 
         cwlstep.in_.append(d)
