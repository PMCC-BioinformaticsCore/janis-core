import os
from abc import ABC, abstractmethod
from typing import Tuple, List, Dict

from path import Path

from janis_core.tool.commandtool import ToolInput
from janis_core.translationdeps.exportpath import ExportPathKeywords
from janis_core.types.common_data_types import Int
from janis_core.utils import lowercase_dictkeys
from janis_core.utils.logger import Logger


class TranslatorBase(ABC):
    """
    So you're thinking about adding a new translation :)

    This class will hopefully give you a pretty good indication
    on what's required to add a new translation, however what I
    can't fully talk about are all the concepts.

    To add a new translation, you should understand at least these
    tool and janis concepts:
        - inputs
        - outputs
        - steps + tools
        - secondary files
        - command line binding of tools
            - position, quoted
        - selectors
            - input selectors
            - wildcard glob selectors
            - cpu and memory selectors
        - propagated resource overrides

    I'd ask that you keep your function sizes small and direct,
    and then write unit tests to cover each component of the translation
    and then an integration test of the whole translation on the related workflows.

    You can find these in /janis/tests/test_translation_*.py)
    """

    def __init__(self, name):
        self.name = name

    def translate(
        self,
        tool,
        to_console=True,
        tool_to_console=False,
        with_resource_overrides=False,
        to_disk=False,
        write_inputs_file=True,
        export_path=ExportPathKeywords.default,
        should_validate=False,
        should_zip=True,
        merge_resources=False,
        hints=None,
        allow_null_if_not_optional=True,
        additional_inputs: Dict = None,
        max_cores=None,
        max_mem=None,
        with_container=True,
        allow_empty_container=False,
        container_override=None,
    ):
        from janis_core.workflow.workflow import Workflow

        str_tool, tr_tools = None, []

        if isinstance(tool, Workflow):
            tr_tool, tr_tools = self.translate_workflow(
                tool,
                with_container=with_container,
                with_resource_overrides=with_resource_overrides,
                allow_empty_container=allow_empty_container,
            )
            str_tool = self.stringify_translated_workflow(tr_tool)
        else:
            tr_tool = self.translate_tool_internal(
                tool,
                with_container=with_container,
                with_resource_overrides=with_resource_overrides,
                allow_empty_container=allow_empty_container,
            )
            str_tool = self.stringify_translated_tool(tr_tool)

<<<<<<< HEAD
        tr_wf, tr_tools = self.translate_workflow(
            workflow,
            with_docker=with_docker,
            with_resource_overrides=with_resource_overrides,
            allow_empty_container=allow_empty_container,
            container_override=lowercase_dictkeys(container_override),
        )
=======
>>>>>>> 8dfa2d14
        tr_inp = self.build_inputs_file(
            tool,
            recursive=False,
            merge_resources=merge_resources,
            hints=hints,
            additional_inputs=additional_inputs,
            max_cores=max_cores,
            max_mem=max_mem,
        )
        tr_res = self.build_resources_input(tool, hints)

        str_inp = self.stringify_translated_inputs(tr_inp)
        str_tools = [
            (
                "tools/" + self.tool_filename(t),
                self.stringify_translated_workflow(tr_tools[t]),
            )
            for t in tr_tools
        ]
        str_resources = self.stringify_translated_inputs(tr_res)

        if to_console:
            print("=== WORKFLOW ===")
            print(str_tool)
            if tool_to_console:
                print("\n=== TOOLS ===")
                [print(f":: {t[0]} ::\n" + t[1]) for t in str_tools]
            print("\n=== INPUTS ===")
            print(str_inp)
            if not merge_resources and with_resource_overrides:
                print("\n=== RESOURCES ===")
                print(str_resources)

        d = ExportPathKeywords.resolve(
            export_path, workflow_spec=self.name, workflow_name=tool.id()
        )

        fn_workflow = self.workflow_filename(tool)
        fn_inputs = self.inputs_filename(tool)
        fn_resources = self.resources_filename(tool)

        if to_disk and write_inputs_file:
            if not os.path.isdir(d):
                os.makedirs(d)

            with open(os.path.join(d, fn_inputs), "w+") as f:
                Logger.log(f"Writing {fn_inputs} to disk")
                f.write(str_inp)
                Logger.log(f"Written {fn_inputs} to disk")
        else:
            Logger.log("Skipping writing input (yaml) job file")

        if to_disk:

            toolsdir = os.path.join(d, "tools")
            if not os.path.isdir(toolsdir):
                os.makedirs(toolsdir)

            Logger.info(f"Exporting tool files to '{d}'")

            with open(os.path.join(d, fn_workflow), "w+") as wf:
                Logger.log(f"Writing {fn_workflow} to disk")
                wf.write(str_tool)
                Logger.log(f"Wrote {fn_workflow}  to disk")

            for (fn_tool, str_tool) in str_tools:
                with open(os.path.join(d, fn_tool), "w+") as toolfp:
                    Logger.log(f"Writing {fn_tool} to disk")
                    toolfp.write(str_tool)
                    Logger.log(f"Written {fn_tool} to disk")

            if not merge_resources and with_resource_overrides:
                print("\n=== RESOURCES ===")
                with open(os.path.join(d, fn_resources), "w+") as wf:
                    Logger.log(f"Writing {fn_resources} to disk")
                    wf.write(str_inp)
                    Logger.log(f"Wrote {fn_resources}  to disk")
                print(str_resources)

            import subprocess

            if should_zip:
                Logger.info("Zipping tools")
                with Path(d):
                    FNULL = open(os.devnull, "w")
                    zip_result = subprocess.run(
                        ["zip", "-r", "tools.zip", "tools/"], stdout=FNULL
                    )
                    if zip_result.returncode == 0:
                        Logger.info("Zipped tools")
                    else:
                        Logger.critical(str(zip_result.stderr.decode()))

            if should_validate:
                with Path(d):

                    Logger.info(f"Validating outputted {self.name}")

                    enved_vcs = [
                        (os.getenv(x[1:]) if x.startswith("$") else x)
                        for x in self.validate_command_for(
                            fn_workflow, fn_inputs, "tools/", "tools.zip"
                        )
                    ]

                    cwltool_result = subprocess.run(enved_vcs)
                    if cwltool_result.returncode == 0:
                        Logger.info(
                            "Exported tool was validated by: " + " ".join(enved_vcs)
                        )
                    else:
                        Logger.critical(str(cwltool_result.stderr))

        return str_tool, str_inp, str_tools

    def translate_tool(
        self,
        tool,
        to_console=True,
        to_disk=False,
        export_path=None,
        with_container=True,
        with_resource_overrides=False,
        max_cores=None,
        max_mem=None,
        allow_empty_container=False,
        container_override=None,
    ):

        tool_out = self.stringify_translated_tool(
            self.translate_tool_internal(
                tool,
                with_container=with_container,
                with_resource_overrides=with_resource_overrides,
                allow_empty_container=allow_empty_container,
                container_override=lowercase_dictkeys(container_override),
            )
        )

        if to_console:
            print(tool_out)

        if to_disk:
            d = ExportPathKeywords.resolve(
                export_path, workflow_spec=self.name, workflow_name=tool.id()
            )
            if not os.path.exists(d):
                os.makedirs(d)
            fn_tool = self.tool_filename(tool)
            with open(os.path.join(d, fn_tool), "w+") as wf:
                Logger.log(f"Writing {fn_tool} to disk")
                wf.write(tool_out)
                Logger.log(f"Wrote {fn_tool}  to disk")

        return tool_out

    def translate_code_tool(
        self,
        codetool,
        to_console=True,
        to_disk=False,
        export_path=None,
        with_docker=True,
        with_resource_overrides=False,
        allow_empty_container=False,
        container_override=None,
    ):

        tool_out = self.stringify_translated_tool(
            self.translate_code_tool_internal(
                codetool,
                with_docker=with_docker,
                allow_empty_container=allow_empty_container,
                container_override=lowercase_dictkeys(container_override),
            )
        )

        if to_console:
            print(tool_out)

        if to_disk:
            d = ExportPathKeywords.resolve(
                export_path, workflow_spec=self.name, workflow_name=codetool.id()
            )
            if not os.path.exists(d):
                os.makedirs(d)
            fn_tool = self.tool_filename(codetool)
            with open(os.path.join(d, fn_tool), "w+") as wf:
                Logger.log(f"Writing {fn_tool} to disk")
                wf.write(tool_out)
                Logger.log(f"Wrote {fn_tool}  to disk")

        return tool_out

    @classmethod
    def validate_inputs(cls, inputs, allow_null_if_optional):
        return True
        # invalid = [
        #     i
        #     for i in inputs
        #     if not i.input.validate_value(
        #         allow_null_if_not_optional=allow_null_if_optional
        #     )
        # ]
        # if len(invalid) == 0:
        #     return True
        # raise TypeError(
        #     "Couldn't validate inputs: "
        #     + ", ".join(
        #         f"{i.id()} (expected: {i.input.data_type.id()}, "
        #         f"got: '{TranslatorBase.get_type(i.input.value)}')"
        #         for i in invalid
        #     )
        # )

    @staticmethod
    def get_type(t):
        if isinstance(t, list):
            q = set(TranslatorBase.get_type(tt) for tt in t)
            if len(q) == 0:
                return "empty array"
            val = q.pop() if len(q) == 1 else "Union[" + ", ".join(q) + "]"
            return f"Array<{val}>"

        return type(t).__name__

    @classmethod
    @abstractmethod
    def translate_workflow(
        cls,
        workflow,
        with_container=True,
        with_resource_overrides=False,
        allow_empty_container=False,
        container_override: dict = None,
    ) -> Tuple[any, Dict[str, any]]:
        pass

    @classmethod
    @abstractmethod
    def translate_tool_internal(
        cls,
        tool,
        with_container=True,
        with_resource_overrides=False,
        allow_empty_container=False,
        container_override: dict = None,
    ):
        pass

    @classmethod
    @abstractmethod
    def translate_code_tool_internal(
        cls,
        tool,
        with_docker=True,
        allow_empty_container=False,
        container_override: dict = None,
    ):
        pass

    @classmethod
    @abstractmethod
    def build_inputs_file(
        cls,
        workflow,
        recursive=False,
        merge_resources=False,
        hints=None,
        additional_inputs: Dict = None,
        max_cores=None,
        max_mem=None,
    ) -> Dict[str, any]:
        pass

    @classmethod
    def build_resources_input(
        cls, tool, hints, max_cores=None, max_mem=None, inputs=None, prefix=""
    ):
        from janis_core.workflow.workflow import Workflow

        inputs = inputs or {}

        if not isinstance(tool, Workflow):
            cpus = inputs.get(f"{prefix}runtime_cpu", tool.cpus(hints) or 1)
            mem = inputs.get(f"{prefix}runtime_memory", tool.memory(hints))
            disk = inputs.get(f"{prefix}runtime_disks", "local-disk 60 SSD")

            if max_cores and cpus > max_cores:
                Logger.info(
                    f"Tool '{tool.tool()}' exceeded ({cpus}) max number of cores ({max_cores}), "
                    "this was dropped to the new maximum"
                )
                cpus = max_cores
            if mem and max_mem and mem > max_mem:
                Logger.info(
                    f"Tool '{tool.tool()}' exceeded ({mem} GB) max amount of memory ({max_mem} GB), "
                    "this was dropped to the new maximum"
                )
                mem = max_mem
            return {
                prefix + "runtime_memory": mem,
                prefix + "runtime_cpu": cpus,
                prefix + "runtime_disks": disk,
            }

        new_inputs = {}
        for s in tool.step_nodes.values():
            new_inputs.update(
                cls.build_resources_input(
                    s.tool,
                    hints=hints,
                    max_cores=max_cores,
                    max_mem=max_mem,
                    prefix=prefix + s.id() + "_",
                    inputs=inputs,
                )
            )

        return new_inputs

    @staticmethod
    def inp_can_be_skipped(inp, override_value=None):
        return (
            inp.default is None
            and override_value is None
            # and not inp.include_in_inputs_file_if_none
            and (inp.intype.optional and inp.default is None)
        )

    # Resource overrides
    @staticmethod
    def get_resource_override_inputs() -> List[ToolInput]:
        return [
            ToolInput("runtime_cpu", Int(optional=True), default=1),
            ToolInput("runtime_memory", Int(optional=True), default=4),
        ]

    # STRINGIFY

    @staticmethod
    @abstractmethod
    def stringify_translated_workflow(wf):
        pass

    @staticmethod
    @abstractmethod
    def stringify_translated_tool(tool):
        pass

    @staticmethod
    @abstractmethod
    def stringify_translated_inputs(inputs):
        pass

    # OUTPUTS

    @classmethod
    def filename(cls, tool):
        from janis_core.workflow.workflow import Workflow

        if isinstance(tool, Workflow):
            return cls.workflow_filename(tool)
        return cls.tool_filename(tool)

    @staticmethod
    @abstractmethod
    def workflow_filename(workflow):
        pass

    @staticmethod
    @abstractmethod
    def inputs_filename(workflow):
        pass

    @staticmethod
    @abstractmethod
    def tool_filename(tool):
        pass

    @staticmethod
    def dependencies_filename(workflow):
        return "tools.zip"

    @staticmethod
    @abstractmethod
    def resources_filename(workflow):
        pass

    # VALIDATION

    @staticmethod
    @abstractmethod
    def validate_command_for(wfpath, inppath, tools_dir_path, tools_zip_path):
        pass<|MERGE_RESOLUTION|>--- conflicted
+++ resolved
@@ -74,6 +74,7 @@
                 with_container=with_container,
                 with_resource_overrides=with_resource_overrides,
                 allow_empty_container=allow_empty_container,
+                container_override=lowercase_dictkeys(container_override),
             )
             str_tool = self.stringify_translated_workflow(tr_tool)
         else:
@@ -82,19 +83,10 @@
                 with_container=with_container,
                 with_resource_overrides=with_resource_overrides,
                 allow_empty_container=allow_empty_container,
+                container_override=lowercase_dictkeys(container_override),
             )
             str_tool = self.stringify_translated_tool(tr_tool)
 
-<<<<<<< HEAD
-        tr_wf, tr_tools = self.translate_workflow(
-            workflow,
-            with_docker=with_docker,
-            with_resource_overrides=with_resource_overrides,
-            allow_empty_container=allow_empty_container,
-            container_override=lowercase_dictkeys(container_override),
-        )
-=======
->>>>>>> 8dfa2d14
         tr_inp = self.build_inputs_file(
             tool,
             recursive=False,
