from abc import ABC, abstractmethod
from textwrap import dedent, indent
from typing import Dict, Any, Optional, Type, List

from janis_core.translationdeps.supportedtranslations import SupportedTranslation
from janis_core.tool.documentation import InputDocumentation
from janis_core.types.data_types import NativeTypes

from janis_core.utils.docparser_info import parse_docstring
from janis_core.utils.metadata import ToolMetadata

from janis_core.code.codetool import CodeTool
from janis_core.tool.tool import TInput
from janis_core.types import (
    Boolean,
    Array,
    Int,
    Float,
    String,
    DataType,
    File,
    Directory,
    get_instantiated_type,
    all_types,
)

inspect_ignore_keys = {"self", "args", "kwargs", "cls"}


class PythonTool(CodeTool, ABC):
    @staticmethod
    @abstractmethod
    def code_block(**kwargs) -> Dict[str, Any]:
        """
        This code block must be 100% self contained. All libraries and functions must be
        imported and declared from within this block.
        :param kwargs:
        :return:
        """
        pass

    def __init__(self, **connections):
        self._cached_input_signature = None
        super().__init__(metadata_class=ToolMetadata, **connections)

    # Other internal methods

    def inputs(self):
        if self._cached_input_signature is None:

            import inspect

            argspec = inspect.signature(self.code_block)
            docstrings = parse_docstring(self.code_block.__doc__)
            paramlist = docstrings.get("params", [])
            paramdocs = {
                p["name"]: p.get("doc").strip() for p in paramlist if "name" in p
            }

            missing_annotations = set()
            unsupported_types = {}

            ins = []
            for inp in argspec.parameters.values():
                if inp.name in inspect_ignore_keys:
                    continue
                fdefault = inp.default
                optional = (fdefault is not inspect.Parameter.empty) or fdefault is None
                default = fdefault if optional else None

                defaulttype = type(fdefault) if fdefault is not None else None
                annotation = (
                    defaulttype
                    if inp.annotation is inspect.Parameter.empty
                    else inp.annotation
                )
                if not annotation:
                    missing_annotations.add(inp.name)
                    continue

                dt_type: Optional[DataType] = get_instantiated_type(
                    annotation, optional=optional
                )
                if not dt_type:
                    unsupported_types[inp.name] = annotation
                    continue

                ins.append(
                    TInput(
                        tag=inp.name,
                        intype=dt_type,
                        default=default,
                        doc=InputDocumentation(paramdocs.get(inp.name)),
                    )
                )

            if missing_annotations:
                raise Exception(
                    f"The following types on the PythonTool '{self.id()}' were missing type annotations (REQUIRED): "
                    + ", ".join(missing_annotations)
                )

            if unsupported_types:
                raise Exception(
                    f"Unsupported types for inputs: "
                    + ", ".join(f"{k}: {v}" for k, v in unsupported_types.items())
                )
            self._cached_input_signature = ins

        return self._cached_input_signature

    def base_command(self):
        return ["python", self.script_name()]

    def script_name(self):
        return f"{self.id()}-script.py"

    def container(self):
        return "python:3.8.1"

    def prepared_script(self, translation: SupportedTranslation):
        import inspect

        nl = "\n"
        argkwargs = ", ".join(f"{t.id()}=args.{t.id()}" for t in self.inputs())

        codeblock_without_static = nl.join(
            dedent(inspect.getsource(self.code_block)).split(nl)[1:]
        )

        ins = self.tool_inputs()

        pt_decl = """\
class PythonTool:
    File = str
    Directory = str
"""

        type_annotation_declarations = nl.join(
            f"{k} = {v}"
            for k, v in {
                **{inp.intype.__class__.__name__: "str" for inp in ins},
                **{
                    t.__name__: NativeTypes.map_to_primitive(t.primitive()).__name__
                    for t in all_types
                },
                "Array": "List",
            }.items()
        )

        extra_param_parsing = ""

        if translation == SupportedTranslation.CWL:

            extra_param_parsing = """
from os import getcwd, path
cwd = getcwd()
def prepare_file_or_directory_type(file_or_directory, value):
    if value is None:
        return None
    if isinstance(value, list):
        return [prepare_file_or_directory_type(v) for v in value]
    return {
        "class": file_or_directory,
        "path": path.join(cwd, value)
    }"""
            for out in self.outputs():
                st = (
                    out.outtype.fundamental_type()
                    if isinstance(out.outtype, Array)
                    else out.outtype
                )
                if not isinstance(st, (File, Directory)):
                    continue
                file_or_directory = "Directory" if isinstance(st, Directory) else "File"
                extra_param_parsing += f'\nresult["{out.id()}"] = prepare_file_or_directory_type("{file_or_directory}", result["{out.id()}"])'
            extra_param_parsing = indent(extra_param_parsing, 4 * " ")
        return f"""
import argparse, json, sys
from typing import Optional, List, Dict, Any
cli = argparse.ArgumentParser("Argument parser for Janis PythonTool")
cli.add_argument("--json", help="JSON file to parse")

{type_annotation_declarations}
{pt_decl}


{codeblock_without_static}

try:
    args = cli.parse_args()
<<<<<<< HEAD
    with open(args.json) as fp:
        d = json.load(fp)
    result = code_block(**d)
=======
    result = code_block({argkwargs})
{extra_param_parsing}
>>>>>>> 46be3c66
    print(json.dumps(result))
except Exception as e:
    print(str(e), file=sys.stderr)
    raise
"""

    @staticmethod
    def generate_cli_binding_for_input(inp: TInput):
        params = [f'"--{inp.id()}"']

        intype = None

        bintype = inp.intype
        required = not inp.intype.optional

        if isinstance(bintype, Array):
            bintype = bintype.fundamental_type()
            params.append("nargs='+'")
            if required:
                params.append("default=[]")
                required = False

        if isinstance(bintype, Int):
            intype = "int"
        elif isinstance(bintype, Float):
            intype = "float"
        elif isinstance(bintype, (String, File, Directory)):
            intype = "str"
        elif isinstance(bintype, Boolean):
            params.append("action='store_true'")
            required = False

        if intype:
            params.append("type=" + intype)

        if required:
            params.append("required=True")

        if inp.doc and inp.doc.doc:
            escaped = inp.doc.doc.replace("'", "\\'").replace("\n", "\\n")
            params.append(f"help='{escaped}'")

        joined = ", ".join(params)
        return f"cli.add_argument({joined})"<|MERGE_RESOLUTION|>--- conflicted
+++ resolved
@@ -189,14 +189,9 @@
 
 try:
     args = cli.parse_args()
-<<<<<<< HEAD
     with open(args.json) as fp:
         d = json.load(fp)
     result = code_block(**d)
-=======
-    result = code_block({argkwargs})
-{extra_param_parsing}
->>>>>>> 46be3c66
     print(json.dumps(result))
 except Exception as e:
     print(str(e), file=sys.stderr)
