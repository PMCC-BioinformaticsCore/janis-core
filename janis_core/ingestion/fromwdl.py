--- conflicted
+++ resolved
@@ -113,6 +113,7 @@
                         call.expr, input_selector_getter=selector_getter
                     ),
                     expr_alias=expr_alias,
+                    foreach=foreach,
                     foreach=foreach,
                 )
         elif isinstance(call, WDL.Scatter):
@@ -225,13 +226,8 @@
                 return float(s[:-3].strip()) / 1024
             raise Exception(f"Disk type type {s}")
         elif isinstance(s, (float, int)):
-<<<<<<< HEAD
-            # in bytes?
-            return s / (1024**3)
-=======
             # in GiB
             return s * 1.07374
->>>>>>> a07059bf
         elif isinstance(s, j.Selector):
             return s
         elif s is None:
@@ -244,11 +240,11 @@
         inputs = obj.inputs
 
         cpus = self.translate_expr(rt.get("cpu"))
-<<<<<<< HEAD
-        if cpus is not None and not isinstance(cpus, j.Selector) and not isinstance(cpus, (int, float)):
-=======
-        if not isinstance(cpus, j.Selector) and cpus is not None and not isinstance(cpus, (int, float)):
->>>>>>> a07059bf
+        if (
+            cpus is not None
+            and not isinstance(cpus, j.Selector)
+            and not isinstance(cpus, (int, float))
+        ):
             cpus = int(cpus)
 
         c = j.CommandToolBuilder(
@@ -406,12 +402,9 @@
             "read_tsv": lambda exp: f"JANIS: j.read_tsv({exp})",
             "read_boolean": lambda exp: f"JANIS: j.read_boolean({exp})",
             "read_lines": lambda exp: f"JANIS: j.read_lines({exp})",
-<<<<<<< HEAD
             "zip": lambda exp: f"JANIS: j.zip({exp})",
             "transpose": j.TransposeOperator,
             "read_string": j.ReadContents,
-=======
->>>>>>> a07059bf
         }
         fn = fn_map.get(expr.function_name)
         if fn is None:
@@ -459,13 +452,6 @@
 
 
 if __name__ == "__main__":
-<<<<<<< HEAD
-    # doc = "path/to/doc.wdl"
-    doc = "/Users/mfranklin/source/gatk/scripts/cnv_wdl/germline/cnv_germline_case_workflow.wdl"
-    t = WdlParser.from_doc(doc)
-    t.get_dot_plot(log_to_stdout=True)
-    t.translate("hail")
-=======
     import sys
 
     if len(sys.argv) != 2:
@@ -485,5 +471,4 @@
     except WDL.Error.ValidationError as exc:
         print(exc, file=sys.stderr)
         print(exc.pos, file=sys.stderr)
-        print(exc.node, file=sys.stderr)
->>>>>>> a07059bf
+        print(exc.node, file=sys.stderr)