

from __future__ import annotations
from typing import TYPE_CHECKING
from janis_core.ingestion.galaxy.fileio import safe_init_folder

if TYPE_CHECKING:
    from janis_core.ingestion.galaxy.internal_model.tool import ITool
    from janis_core.ingestion.galaxy.internal_model.workflow import Workflow
    from janis_core.ingestion.galaxy.internal_model.workflow import WorkflowStep

import shutil
from janis_core.ingestion.galaxy.fileio import safe_init_folder
from janis_core.ingestion.galaxy.runtime import paths
from janis_core import settings
from janis_core.ingestion.galaxy.utils import galaxy as galaxy_utils
<<<<<<< HEAD
from janis_core.ingestion.galaxy.gx.wrappers import fetch_xml
=======
from janis_core.ingestion.galaxy.gxwrappers import fetch_xml
>>>>>>> 3a92e594

from .text.workflow.InputsText import InputsText
from .text.workflow.WorkflowText import WorkflowText
from .text.tool.ConfigfileText import ConfigfileText
from .text.tool.UnstranslatedText import UntranslatedText
from .text.tool.ToolText import ToolText

<<<<<<< HEAD

=======
>>>>>>> 3a92e594


def write_tool(tool: ITool, path: str) -> None:
    text = ToolText(tool)
    page = text.render()
    with open(path, 'w') as fp:
        fp.write(page)

def write_workflow(janis: Workflow) -> None:
    write_untranslated(janis)
    write_scripts(janis)
    write_wrappers(janis)
    write_main_workflow(janis)
    write_inputs(janis)
    write_tools(janis)
    #write_sub_workflows(janis)
    #write_config(janis)

def write_tools(janis: Workflow) -> None:
    for step in janis.steps:
        tool_id = step.metadata.wrapper.tool_id
        write_tool(step.tool, paths.tool(tool_id))

def write_untranslated(janis: Workflow) -> None:
    for step in janis.steps:
        if step.preprocessing or step.postprocessing:
            tool_id = step.metadata.wrapper.tool_id
            path = paths.untranslated(tool_id)
            text = UntranslatedText(step)
            page = text.render()
            with open(path, 'w') as fp:
                fp.write(page)

def write_scripts(janis: Workflow) -> None:
    for step in janis.steps:
        if step.tool.configfiles:
            tool_id = step.metadata.wrapper.tool_id
            for configfile in step.tool.configfiles:
                path = paths.configfile(tool_id, configfile.name)
                text = ConfigfileText(configfile)
                page = text.render()
                with open(path, 'w') as fp:
                    fp.write(page)

def write_wrappers(janis: Workflow) -> None:
    for step in janis.steps:
        src_files = get_wrapper_files_src(step)
        dest = get_dest_dir(step)
        safe_init_folder(dest)
        for src in src_files:
            shutil.copy2(src, dest)

def get_wrapper_files_src(step: WorkflowStep) -> list[str]:
    wrapper = step.metadata.wrapper
    wrapper_path = fetch_xml(
        owner= wrapper.owner,
        repo= wrapper.repo,
        revision= wrapper.revision,
        tool_id= wrapper.tool_id
    )
    wrapper_dir = wrapper_path.rsplit('/', 1)[0]
    macro_xmls = galaxy_utils.get_macros(wrapper_dir)
    return [wrapper_path] + macro_xmls

def get_dest_dir(step: WorkflowStep) -> str:
    tool_id = step.metadata.wrapper.tool_id
    revision = step.metadata.wrapper.revision
    return paths.wrapper(tool_id, revision)

def write_main_workflow(janis: Workflow) -> None:
    path = paths.workflow()
    text = WorkflowText(janis)
    page = text.render()
    with open(path, 'w') as fp:
        fp.write(page)

def write_inputs(janis: Workflow) -> None:
    path = paths.inputs(file_format='yaml')
    text = InputsText(janis, file_format='yaml')
    page = text.render()
    with open(path, 'w') as fp:
        fp.write(page)

def write_sub_workflows(janis: Workflow) -> None:
    raise NotImplementedError()

def write_config(janis: Workflow) -> None:
    raise NotImplementedError()



<|MERGE_RESOLUTION|>--- conflicted
+++ resolved
@@ -14,23 +14,13 @@
 from janis_core.ingestion.galaxy.runtime import paths
 from janis_core import settings
 from janis_core.ingestion.galaxy.utils import galaxy as galaxy_utils
-<<<<<<< HEAD
-from janis_core.ingestion.galaxy.gx.wrappers import fetch_xml
-=======
 from janis_core.ingestion.galaxy.gxwrappers import fetch_xml
->>>>>>> 3a92e594
 
 from .text.workflow.InputsText import InputsText
 from .text.workflow.WorkflowText import WorkflowText
 from .text.tool.ConfigfileText import ConfigfileText
 from .text.tool.UnstranslatedText import UntranslatedText
 from .text.tool.ToolText import ToolText
-
-<<<<<<< HEAD
-
-=======
->>>>>>> 3a92e594
-
 
 def write_tool(tool: ITool, path: str) -> None:
     text = ToolText(tool)
