


from .initialisation import safe_init_file
from .initialisation import safe_init_folder

<<<<<<< HEAD
# from .write import write_tool
# from .write import write_workflow
=======
from .initialisation import safe_init_file
from .initialisation import safe_init_folder

# from .write import write_tool
# from .write import write_workflow
>>>>>>> 3a92e594
<|MERGE_RESOLUTION|>--- conflicted
+++ resolved
@@ -4,13 +4,8 @@
 from .initialisation import safe_init_file
 from .initialisation import safe_init_folder
 
-<<<<<<< HEAD
-# from .write import write_tool
-# from .write import write_workflow
-=======
 from .initialisation import safe_init_file
 from .initialisation import safe_init_folder
 
 # from .write import write_tool
-# from .write import write_workflow
->>>>>>> 3a92e594
+# from .write import write_workflow