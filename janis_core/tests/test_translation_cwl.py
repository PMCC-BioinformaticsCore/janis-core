--- conflicted
+++ resolved
@@ -1,10 +1,7 @@
 import unittest
-<<<<<<< HEAD
 from typing import List, Dict, Any, Optional
 
 from janis_core.operators.logical import If, IsDefined
-=======
->>>>>>> 353a9215
 
 from janis_core.tests.testtools import (
     SingleTestTool,
@@ -582,7 +579,6 @@
         ret, _, _ = TestWorkflowWithStepInputExpression().translate(
             "cwl", to_console=False
         )
-        self.maxDiff = None
         self.assertEqual(cwl_stepinput, ret)
 
     def test_array_step_input(self):
@@ -626,9 +622,9 @@
         d, _ = cwl.CwlTranslator.translate_workflow(
             wf, with_container=False, allow_empty_container=True
         )
-        stepinputs = d.get_dict()["steps"]["print"]["in"]
+        stepinputs = d.save()["steps"][0]["in"]
         self.assertEqual(4, len(stepinputs))
-        expression = stepinputs["inp"]["valueFrom"]
+        expression = stepinputs[-1]["valueFrom"]
         expected = (
             "$((inputs._print_inp_readGroupHeaderLine != null) "
             "? inputs._print_inp_readGroupHeaderLine "
@@ -655,9 +651,9 @@
         d, _ = cwl.CwlTranslator.translate_workflow(
             wf, with_container=False, allow_empty_container=True
         )
-        stepinputs = d.get_dict()["steps"]["print"]["in"]
+        stepinputs = d.save()["steps"][0]["in"]
         self.assertEqual(3, len(stepinputs))
-        expression = stepinputs["inp"]["valueFrom"]
+        expression = stepinputs[-1]["valueFrom"]
         expected = '$("@RG\\\\tID:{name}\\\\tSM:{name}\\\\tLB:{name}\\\\tPL:{pl}".replace(/\\{name\\}/g, inputs._print_inp_sampleName).replace(/\\{pl\\}/g, inputs._print_inp_platform))'
         self.assertEqual(expected, expression)
 
@@ -758,115 +754,6 @@
 outputs: []
 
 steps:
-<<<<<<< HEAD
-  stp1:
-    in:
-      inputs:
-        id: inputs
-        source:
-        - inp1
-        linkMerge: merge_nested
-    run: tools/ArrayStepTool.cwl
-    out:
-    - outs
-id: test_add_single_to_array_edge
-"""
-
-cwl_stepinput = """\
-#!/usr/bin/env cwl-runner
-class: Workflow
-cwlVersion: v1.0
-label: 'TEST: WorkflowWithStepInputExpression'
-
-requirements:
-  InlineJavascriptRequirement: {}
-  StepInputExpressionRequirement: {}
-
-inputs:
-  mystring:
-    id: mystring
-    type:
-    - string
-    - 'null'
-  mystring_backup:
-    id: mystring_backup
-    type:
-    - string
-    - 'null'
-
-outputs:
-  out:
-    id: out
-    type: File
-    outputSource: print/out
-
-steps:
-  print:
-    in:
-      _print_inp_mystring:
-        id: _print_inp_mystring
-        source: mystring
-      _print_inp_mystringbackup:
-        id: _print_inp_mystringbackup
-        source: mystring_backup
-      inp:
-        id: inp
-        valueFrom: |-
-          $((inputs._print_inp_mystring != null) ? inputs._print_inp_mystring : inputs._print_inp_mystringbackup)
-    run: tools/EchoTestTool_TEST.cwl
-    out:
-    - out
-id: TestWorkflowWithStepInputExpression
-"""
-
-cwl_arraystepinput = """\
-#!/usr/bin/env cwl-runner
-class: Workflow
-cwlVersion: v1.0
-
-requirements:
-  InlineJavascriptRequirement: {}
-  MultipleInputFeatureRequirement: {}
-  StepInputExpressionRequirement: {}
-
-inputs:
-  inp1:
-    id: inp1
-    type:
-    - string
-    - 'null'
-  inp2:
-    id: inp2
-    type:
-    - string
-    - 'null'
-
-outputs:
-  out:
-    id: out
-    type:
-      type: array
-      items: File
-    outputSource: print/outs
-
-steps:
-  print:
-    in:
-      _print_inputs_inp1:
-        id: _print_inputs_inp1
-        source: inp1
-      _print_inputs_inp2:
-        id: _print_inputs_inp2
-        source: inp2
-      inputs:
-        id: inputs
-        valueFrom: |-
-          $([(inputs._print_inputs_inp1 != null) ? inputs._print_inputs_inp1 : "default1", (inputs._print_inputs_inp2 != null) ? (inputs._print_inputs_inp2 + "_suffix") : ""])
-    run: tools/ArrayStepTool.cwl
-    out:
-    - outs
-id: cwl_test_array_step_input
-=======
 - id: stp1
   in:
   - id: inputs
@@ -876,5 +763,89 @@
   run: tools/ArrayStepTool.cwl
   out:
   - id: outs
->>>>>>> 353a9215
+id: test_add_single_to_array_edge
+"""
+
+cwl_stepinput = """\
+#!/usr/bin/env cwl-runner
+class: Workflow
+cwlVersion: v1.0
+label: 'TEST: WorkflowWithStepInputExpression'
+
+requirements:
+- class: InlineJavascriptRequirement
+- class: StepInputExpressionRequirement
+
+inputs:
+- id: mystring
+  type:
+  - string
+  - 'null'
+- id: mystring_backup
+  type:
+  - string
+  - 'null'
+
+outputs:
+- id: out
+  type: File
+  outputSource: print/out
+
+steps:
+- id: print
+  in:
+  - id: _print_inp_mystring
+    source: mystring
+  - id: _print_inp_mystringbackup
+    source: mystring_backup
+  - id: inp
+    valueFrom: |-
+      $((inputs._print_inp_mystring != null) ? inputs._print_inp_mystring : inputs._print_inp_mystringbackup)
+  run: tools/EchoTestTool_TEST.cwl
+  out:
+  - id: out
+id: TestWorkflowWithStepInputExpression
+"""
+
+cwl_arraystepinput = """\
+#!/usr/bin/env cwl-runner
+class: Workflow
+cwlVersion: v1.0
+
+requirements:
+- class: InlineJavascriptRequirement
+- class: StepInputExpressionRequirement
+- class: MultipleInputFeatureRequirement
+
+inputs:
+- id: inp1
+  type:
+  - string
+  - 'null'
+- id: inp2
+  type:
+  - string
+  - 'null'
+
+outputs:
+- id: out
+  type:
+    type: array
+    items: File
+  outputSource: print/outs
+
+steps:
+- id: print
+  in:
+  - id: _print_inputs_inp1
+    source: inp1
+  - id: _print_inputs_inp2
+    source: inp2
+  - id: inputs
+    valueFrom: |-
+      $([(inputs._print_inputs_inp1 != null) ? inputs._print_inputs_inp1 : "default1", (inputs._print_inputs_inp2 != null) ? (inputs._print_inputs_inp2 + "_suffix") : ""])
+  run: tools/ArrayStepTool.cwl
+  out:
+  - id: outs
+id: cwl_test_array_step_input
 """