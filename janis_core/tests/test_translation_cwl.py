--- conflicted
+++ resolved
@@ -74,12 +74,6 @@
 
     def test_stringify_tool(self):
         cwlobj = cwlgen.CommandLineTool("tid")
-<<<<<<< HEAD
-        self.assertEqual(
-            "#!/usr/bin/env cwl-runner\nclass: CommandLineTool\ncwlVersion: v1.0\nid: tid\ninputs: {}\noutputs: {}\n",
-            self.translator.stringify_translated_tool(cwlobj),
-        )
-=======
 
         expected = """\
 #!/usr/bin/env cwl-runner
@@ -93,7 +87,6 @@
 """
 
         self.assertEqual(expected, self.translator.stringify_translated_tool(cwlobj))
->>>>>>> 90433cfb
 
     def test_stringify_inputs(self):
         d = {"inp1": 1}
@@ -573,7 +566,6 @@
         self.assertEqual(expected_container, received_container)
 
 
-@unittest.skipUnless(False, reason="No CWLFormat is causing this to break")
 class TestCWLCompleteOperators(unittest.TestCase):
     def test_step_input(self):
 
@@ -601,7 +593,6 @@
         wf.output("out", source=wf.print)
 
         ret, _, _ = wf.translate("cwl", allow_empty_container=True, to_console=False)
-        self.maxDiff = None
         self.assertEqual(cwl_arraystepinput, ret)
 
 
@@ -767,15 +758,19 @@
     run: tools/ArrayStepTool.cwl
     out:
     - outs
-<<<<<<< HEAD
-    run: tools/ArrayStepTool.cwl
+id: test_add_single_to_array_edge
 """
 
 cwl_stepinput = """\
 #!/usr/bin/env cwl-runner
 class: Workflow
 cwlVersion: v1.0
-id: TestWorkflowWithStepInputExpression
+label: 'TEST: WorkflowWithStepInputExpression'
+
+requirements:
+  InlineJavascriptRequirement: {}
+  StepInputExpressionRequirement: {}
+
 inputs:
   mystring:
     id: mystring
@@ -787,15 +782,13 @@
     type:
     - string
     - 'null'
-label: 'TEST: WorkflowWithStepInputExpression'
+
 outputs:
   out:
     id: out
+    type: File
     outputSource: print/out
-    type: File
-requirements:
-  InlineJavascriptRequirement: {}
-  StepInputExpressionRequirement: {}
+
 steps:
   print:
     in:
@@ -807,17 +800,24 @@
         source: mystring_backup
       inp:
         id: inp
-        valueFrom: $((inputs._print_inp_mystring != null) ? inputs._print_inp_mystring : inputs._print_inp_mystringbackup)
-    run: tools/EchoTestTool.cwl
+        valueFrom: |-
+          $((inputs._print_inp_mystring != null) ? inputs._print_inp_mystring : inputs._print_inp_mystringbackup)
+    run: tools/EchoTestTool_TEST.cwl
     out:
     - out
+id: TestWorkflowWithStepInputExpression
 """
 
 cwl_arraystepinput = """\
 #!/usr/bin/env cwl-runner
 class: Workflow
 cwlVersion: v1.0
-id: cwl_test_array_step_input
+
+requirements:
+  InlineJavascriptRequirement: {}
+  MultipleInputFeatureRequirement: {}
+  StepInputExpressionRequirement: {}
+
 inputs:
   inp1:
     id: inp1
@@ -829,13 +829,15 @@
     type:
     - string
     - 'null'
+
 outputs:
   out:
     id: out
-    outputSource: print/outs
     type:
       type: array
       items: File
+    outputSource: print/outs
+
 steps:
   print:
     in:
@@ -848,15 +850,9 @@
       inputs:
         id: inputs
         valueFrom: |-
-          $([(inputs._print_inputs_inp1 != null) ? inputs._print_inputs_inp1 : "default1", (inputs._print_inputs_inp2 != null) ? (inputs._print_inputs_inp2 + "_suffix") : null])
+          $([(inputs._print_inputs_inp1 != null) ? inputs._print_inputs_inp1 : "default1", (inputs._print_inputs_inp2 != null) ? (inputs._print_inputs_inp2 + "_suffix") : ""])
     run: tools/ArrayStepTool.cwl
     out:
     - outs
-requirements:
-  InlineJavascriptRequirement: {}
-  MultipleInputFeatureRequirement: {}
-  StepInputExpressionRequirement: {}
-=======
-id: test_add_single_to_array_edge
->>>>>>> 90433cfb
+id: cwl_test_array_step_input
 """