import unittest
from typing import List, Dict, Any, Optional

from janis_core.operators.logical import If, IsDefined

from janis_core.tests.testtools import (
    SingleTestTool,
    ArrayTestTool,
    TestTool,
    TestToolWithSecondaryOutput,
    TestTypeWithSecondary,
    TestWorkflowWithStepInputExpression,
)

import cwlgen

import janis_core.translations.cwl as cwl
from janis_core import (
    WorkflowBuilder,
    ToolOutput,
    ToolInput,
    String,
    CommandTool,
    Stdout,
    InputSelector,
    Array,
    File,
    WildcardSelector,
    StringFormatter,
    ToolArgument,
)
from janis_core.tool.documentation import InputDocumentation
from janis_core.translations import CwlTranslator
from janis_core.types import CpuSelector, MemorySelector
from janis_core.workflow.workflow import InputNode


class TestCwlTypesConversion(unittest.TestCase):
    pass


class TestCwlMisc(unittest.TestCase):
    def test_str_tool(self):
        t = TestTool()
        self.assertEqual(cwl_testtool, t.translate("cwl", to_console=False))


class TestCwlTranslatorOverrides(unittest.TestCase):
    def setUp(self):
        self.translator = CwlTranslator()

    def test_stringify_WorkflowBuilder(self):
        cwlobj = cwlgen.Workflow("wid")
        expected = """\
#!/usr/bin/env cwl-runner
class: Workflow
cwlVersion: v1.0
inputs: {}
outputs: {}
steps: {}
id: wid
"""
        self.assertEqual(
            expected, self.translator.stringify_translated_workflow(cwlobj)
        )

    def test_stringify_tool(self):
        cwlobj = cwlgen.CommandLineTool("tid")
        self.assertEqual(
            "#!/usr/bin/env cwl-runner\nclass: CommandLineTool\ncwlVersion: v1.0\nid: tid\n",
            self.translator.stringify_translated_tool(cwlobj),
        )

    def test_stringify_inputs(self):
        d = {"inp1": 1}
        self.assertEqual("inp1: 1\n", self.translator.stringify_translated_inputs(d))

    def test_workflow_filename(self):
        w = WorkflowBuilder("wid")
        self.assertEqual("wid.cwl", self.translator.workflow_filename(w))

    def test_tools_filename(self):
        self.assertEqual(
            "TestTranslationtool.cwl", self.translator.tool_filename(TestTool())
        )

    def test_inputs_filename(self):
        w = WorkflowBuilder("wid")
        self.assertEqual("wid-inp.yml", self.translator.inputs_filename(w))

    def test_resources_filename(self):
        w = WorkflowBuilder("wid")
        self.assertEqual("wid-resources.yml", self.translator.resources_filename(w))


class TestCwlArraySeparators(unittest.TestCase):
    # Based on https://www.commonwl.org/user_guide/09-array-inputs/index.html

    def test_regular_input_bindingin(self):
        t = ToolInput("filesA", Array(String()), prefix="-A", position=1)
        cwltoolinput = cwl.translate_tool_input(t)
        self.assertDictEqual(
            {
                "id": "filesA",
                "label": "filesA",
                "type": {"items": "string", "type": "array"},
                "inputBinding": {"prefix": "-A", "position": 1},
            },
            cwltoolinput.get_dict(),
        )

    def test_nested_input_binding(self):
        t = ToolInput(
            "filesB",
            Array(String()),
            prefix="-B=",
            separate_value_from_prefix=False,
            position=2,
            prefix_applies_to_all_elements=True,
        )
        cwltoolinput = cwl.translate_tool_input(t)
        self.assertDictEqual(
            {
                "id": "filesB",
                "label": "filesB",
                "type": {
                    "items": "string",
                    "type": "array",
                    "inputBinding": {"prefix": "-B=", "separate": False},
                },
                "inputBinding": {"position": 2},
            },
            cwltoolinput.get_dict(),
        )

    def test_separated_input_bindingin(self):
        t = ToolInput(
            "filesC",
            Array(String()),
            prefix="-C=",
            separate_value_from_prefix=False,
            position=4,
            separator=",",
        )
        cwltoolinput = cwl.translate_tool_input(t)
        self.assertDictEqual(
            {
                "id": "filesC",
                "label": "filesC",
                "type": {"items": "string", "type": "array"},
                "inputBinding": {
                    "prefix": "-C=",
                    "itemSeparator": ",",
                    "separate": False,
                    "position": 4,
                },
            },
            cwltoolinput.get_dict(),
        )

    def test_optional_array_prefixes(self):
        t = ToolInput(
            "filesD",
            Array(String(), optional=True),
            prefix="-D",
            prefix_applies_to_all_elements=True,
        )
        cwltoolinput = cwl.translate_tool_input(t)

        self.assertDictEqual(
            {
                "id": "filesD",
                "label": "filesD",
                "type": [
                    {
                        "inputBinding": {"prefix": "-D"},
                        "items": "string",
                        "type": "array",
                    },
                    "null",
                ],
            },
            cwltoolinput.get_dict(),
        )


class TestCwlSelectorsAndGenerators(unittest.TestCase):
    def test_input_selector_base(self):
        input_sel = InputSelector("random")
        self.assertEqual(
            "$(inputs.random)",
            cwl.translate_input_selector(input_sel, code_environment=False),
        )

    def test_input_selector_base_codeenv(self):
        input_sel = InputSelector("random")
        self.assertEqual(
            "inputs.random",
            cwl.translate_input_selector(input_sel, code_environment=True),
        )

    def test_input_value_none_codeenv(self):
        self.assertEqual(
            "null", cwl.CwlTranslator.unwrap_expression(None, code_environment=True)
        )

    def test_input_value_none_nocodeenv(self):
        self.assertEqual(
            None, cwl.CwlTranslator.unwrap_expression(None, code_environment=False)
        )

    def test_input_value_string_codeenv(self):
        self.assertEqual(
            '"TestString"',
            cwl.CwlTranslator.unwrap_expression("TestString", code_environment=True),
        )

    def test_input_value_string_nocodeenv(self):
        self.assertEqual(
            "TestString",
            cwl.CwlTranslator.unwrap_expression("TestString", code_environment=False),
        )

    def test_input_value_int_codeenv(self):
        self.assertEqual(
            42, cwl.CwlTranslator.unwrap_expression(42, code_environment=True)
        )

    def test_input_value_int_nocodeenv(self):
        self.assertEqual(
            42, cwl.CwlTranslator.unwrap_expression(42, code_environment=False)
        )

    # def test_input_value_filename_codeenv(self):
    #     import uuid
    #     fn = Filename(guid=str(uuid.uuid4()))
    #     self.assertEqual(
    #         '"generated-" + Math.random().toString(16).substring(2, 8) + ""',
    #         cwl.get_input_value_from_potential_selector_or_generator(fn, code_environment=True)
    #     )
    #
    # def test_input_value_filename_nocodeenv(self):
    #     import uuid
    #     fn = Filename(guid=str(uuid.uuid4()))
    #     self.assertEqual(
    #         '$("generated-" + Math.random().toString(16).substring(2, 8) + "")',
    #         cwl.get_input_value_from_potential_selector_or_generator(fn, code_environment=False)
    #     )

    def test_input_value_inpselect_codeenv(self):
        inp = InputSelector("threads")
        self.assertEqual(
            "inputs.threads",
            cwl.CwlTranslator.unwrap_expression(inp, code_environment=True),
        )

    def test_input_value_inpselect_nocodeenv(self):
        inp = InputSelector("threads")
        self.assertEqual(
            "$(inputs.threads)",
            cwl.CwlTranslator.unwrap_expression(inp, code_environment=False),
        )

    def test_input_value_wildcard(self):
        self.assertRaises(
            Exception, cwl.CwlTranslator.unwrap_expression, value=WildcardSelector("*")
        )

    def test_input_value_cpuselect_codeenv(self):
        inp = CpuSelector()
        self.assertEqual(
            "inputs.runtime_cpu" "",
            cwl.CwlTranslator.unwrap_expression(inp, code_environment=True),
        )

    def test_input_value_cpuselect_nocodeenv(self):
        inp = CpuSelector()
        self.assertEqual(
            "$(inputs.runtime_cpu)",
            cwl.CwlTranslator.unwrap_expression(inp, code_environment=False),
        )

    def test_input_value_memselect_codeenv(self):
        inp = MemorySelector()
        self.assertEqual(
            "inputs.runtime_memory",
            cwl.CwlTranslator.unwrap_expression(inp, code_environment=True),
        )

    def test_input_value_memselect_nocodeenv(self):
        inp = MemorySelector()
        self.assertEqual(
            "$(inputs.runtime_memory)",
            cwl.CwlTranslator.unwrap_expression(inp, code_environment=False),
        )

    def test_input_value_cwl_callable(self):
        class NonCallableCwl:
            def cwl(self):
                return "unbelievable"

        self.assertEqual(
            "unbelievable", cwl.CwlTranslator.unwrap_expression(NonCallableCwl())
        )

    def test_input_value_cwl_noncallable(self):
        class NonCallableCwl:
            def __init__(self):
                self.cwl = None

        self.assertRaises(
            Exception,
            cwl.CwlTranslator.unwrap_expression,
            value=NonCallableCwl(),
            tool_id=None,
        )

    def test_string_formatter(self):
        b = StringFormatter("no format")
        res = cwl.CwlTranslator.unwrap_expression(b)
        self.assertEqual("no format", res)

    def test_string_formatter_one_string_param(self):
        b = StringFormatter("there's {one} arg", one="a string")
        res = cwl.CwlTranslator.unwrap_expression(b)
        self.assertEqual('$("there\'s {one} arg".replace(/\{one\}/g, "a string"))', res)

    def test_string_formatter_one_input_selector_param(self):
        b = StringFormatter("an input {arg}", arg=InputSelector("random_input"))
        res = cwl.CwlTranslator.unwrap_expression(b, code_environment=False)
        self.assertEqual(
            '$("an input {arg}".replace(/\{arg\}/g, inputs.random_input))', res
        )

    def test_string_formatter_two_param(self):
        # vardict input format
        b = StringFormatter(
            "{tumorName}:{normalName}",
            tumorName=InputSelector("tumorInputName"),
            normalName=InputSelector("normalInputName"),
        )
        res = cwl.CwlTranslator.unwrap_expression(b)
        self.assertEqual(
            '$("{tumorName}:{normalName}".replace(/\{tumorName\}/g, inputs.tumorInputName).replace(/\{normalName\}/g, inputs.normalInputName))',
            res,
        )

    def test_escaped_characters(self):
        trans = cwl.CwlTranslator
        translated = trans.translate_tool_internal(TestTool())
        arg: cwlgen.CommandLineBinding = translated.arguments[0]
        self.assertEqual('test:\\\\t:escaped:\\\\n:characters"', arg.valueFrom)


class TestCwlEnvVar(unittest.TestCase):
    def test_environment1(self):
        t = CwlTranslator().translate_tool_internal(tool=TestTool())
        envvar: cwlgen.EnvVarRequirement = [
            t for t in t.requirements if t._req_class == "EnvVarRequirement"
        ][0]
        envdef: cwlgen.EnvVarRequirement.EnvironmentDef = envvar.envDef[0]
        self.assertEqual("test1", envdef.envName)
        self.assertEqual("$(inputs.testtool)", envdef.envValue)


class TestCwlTranslateInput(unittest.TestCase):
    def test_translate_input(self):
        inp = InputNode(
            None,
            identifier="testIdentifier",
            datatype=String(),
            default="defaultValue",
            doc=InputDocumentation("docstring"),
            value=None,
        )
        tinp = cwl.translate_workflow_input(inp)

        self.assertEqual("testIdentifier", tinp.id)
        self.assertIsNone(tinp.label)
        self.assertIsNone(tinp.secondaryFiles)
        self.assertEqual("docstring", tinp.doc)
        self.assertIsNone(None, tinp.inputBinding)
        self.assertEqual("string", tinp.type)
        self.assertEqual("defaultValue", tinp.default)

    def test_secondary_file_translation(self):
        inp = InputNode(
            None,
            identifier="testIdentifier",
            datatype=TestTypeWithSecondary(),
            default=None,
            value=None,
        )
        tinp = cwl.translate_workflow_input(inp)

        self.assertEqual("File", tinp.type)
        self.assertListEqual(["^.txt"], tinp.secondaryFiles)


# PUT RIGHT HERE


class TestCwlGenerateInput(unittest.TestCase):
    def setUp(self):
        self.translator = cwl.CwlTranslator()

    def test_input_in_input_value_nooptional_nodefault(self):
        wf = WorkflowBuilder("test_cwl_input_in_input_value_nooptional_nodefault")
        wf.input("inpId", String(), default="1")
        self.assertDictEqual({"inpId": "1"}, self.translator.build_inputs_file(wf))

    def test_input_in_input_value_nooptional_default(self):
        wf = WorkflowBuilder("test_cwl_input_in_input_value_nooptional_default")
        wf.input("inpId", String(), default="1")
        self.assertDictEqual({"inpId": "1"}, self.translator.build_inputs_file(wf))

    def test_input_in_input_value_optional_nodefault(self):
        wf = WorkflowBuilder("test_cwl_input_in_input_value_optional_nodefault")
        wf.input("inpId", String(optional=True), default="1")
        self.assertDictEqual({"inpId": "1"}, self.translator.build_inputs_file(wf))

    def test_input_in_input_value_optional_default(self):
        wf = WorkflowBuilder("test_cwl_input_in_input_value_optional_default")
        wf.input("inpId", String(optional=True), default="1")
        self.assertDictEqual({"inpId": "1"}, self.translator.build_inputs_file(wf))

    def test_input_in_input_novalue_nooptional_nodefault(self):
        wf = WorkflowBuilder("test_cwl_input_in_input_novalue_nooptional_nodefault")
        wf.input("inpId", String())
        # included because no value, no default, and not optional
<<<<<<< HEAD
        # self.assertDictEqual({"inpId": None}, self.translator.build_inputs_file(wf))
=======
>>>>>>> 5ef88dc2
        self.assertDictEqual({"inpId": None}, self.translator.build_inputs_file(wf))

    def test_input_in_input_novalue_nooptional_default(self):
        wf = WorkflowBuilder("test_cwl_input_in_input_novalue_nooptional_default")
        wf.input("inpId", String(), default="2")
        self.assertDictEqual({"inpId": "2"}, self.translator.build_inputs_file(wf))

    def test_input_in_input_novalue_optional_nodefault(self):
        wf = WorkflowBuilder("test_cwl_input_in_input_novalue_optional_nodefault")
        wf.input("inpId", String(optional=True))
        # self.assertDictEqual({'inpId': None}, self.translator.build_inputs_file(wf))
        self.assertDictEqual({}, self.translator.build_inputs_file(wf))

    def test_input_in_input_novalue_optional_default(self):
        wf = WorkflowBuilder("test_cwl_input_in_input_novalue_optional_default")
        wf.input("inpId", String(optional=True), default="2")
        self.assertDictEqual({"inpId": "2"}, self.translator.build_inputs_file(wf))


class TestCwlMaxResources(unittest.TestCase):
    def test_cores(self):
        tool = TestTool()
        resources = CwlTranslator.build_resources_input(tool.wrapped_in_wf(), {})
        self.assertEqual(2, resources["testtranslationtool_runtime_cpu"])

    def test_max_cores(self):
        tool = TestTool()
        resources = CwlTranslator.build_resources_input(
            tool.wrapped_in_wf(), {}, max_cores=1
        )
        self.assertEqual(1, resources["testtranslationtool_runtime_cpu"])

    def test_memory(self):
        tool = TestTool()
        resources = CwlTranslator.build_resources_input(tool.wrapped_in_wf(), {})
        self.assertEqual(2, resources["testtranslationtool_runtime_memory"])

    def test_max_memory(self):
        tool = TestTool()
        resources = CwlTranslator.build_resources_input(
            tool.wrapped_in_wf(), {}, max_mem=1
        )
        self.assertEqual(1, resources["testtranslationtool_runtime_memory"])


class TestEmptyContainer(unittest.TestCase):
    def test_empty_container_raises(self):

        self.assertRaises(
            Exception, CwlTranslator().translate_tool_internal, SingleTestTool()
        )

    def test_empty_container(self):
        c = CwlTranslator().translate_tool_internal(
            SingleTestTool(), allow_empty_container=True
        )
        self.assertNotIn("DockerRequirement", c.requirements)


class TestCwlSingleToMultipleInput(unittest.TestCase):
    def test_add_single_to_array_edge(self):
        w = WorkflowBuilder("test_add_single_to_array_edge")
        w.input("inp1", str)
        w.step("stp1", ArrayTestTool(inputs=w.inp1))

        c, _, _ = CwlTranslator().translate(
            w, to_console=False, allow_empty_container=True
        )
        self.assertEqual(cwl_multiinput, c)


class TestPackedWorkflow(unittest.TestCase):
    def test_simple(self):
        w = WorkflowBuilder("test_add_single_to_array_edge")
        w.step("ech", SingleTestTool(inputs="Hello"), doc="Print 'Hello'")
        c = CwlTranslator.translate_workflow_to_all_in_one(
            w, allow_empty_container=True
        )
        print(CwlTranslator.stringify_translated_workflow(c))


<<<<<<< HEAD
class TestCWLCompleteOperators(unittest.TestCase):
    def test_step_input(self):

        ret, _, _ = TestWorkflowWithStepInputExpression().translate(
            "cwl", to_console=False
        )
        self.assertEqual(cwl_stepinput, ret)

    def test_array_step_input(self):
        wf = WorkflowBuilder("cwl_test_array_step_input")
        wf.input("inp1", Optional[str])
        wf.input("inp2", Optional[str])

        wf.step(
            "print",
            ArrayTestTool(
                inputs=[
                    If(IsDefined(wf.inp1), wf.inp1, "default1"),
                    If(IsDefined(wf.inp2), wf.inp2 + "_suffix", None),
                ]
            ),
        ),

        wf.output("out", source=wf.print)

        ret, _, _ = wf.translate("cwl", allow_empty_container=True)
        self.assertEqual(cwl_arraystepinput, ret)
=======
class TestContainerOverride(unittest.TestCase):
    def test_tool_dict_override(self):
        import ruamel.yaml

        expected_container = "container/override"

        tool = SingleTestTool()
        d = ruamel.yaml.load(
            tool.translate(
                "cwl",
                to_console=False,
                container_override={tool.id(): expected_container},
            ),
            Loader=ruamel.yaml.Loader,
        )

        received_container = (
            d.get("requirements").get("DockerRequirement").get("dockerPull")
        )
        self.assertEqual(expected_container, received_container)

    def test_tool_string_override(self):
        import ruamel.yaml

        expected_container = "container/override"

        tool = SingleTestTool()
        d = ruamel.yaml.load(
            tool.translate(
                "cwl", to_console=False, container_override=expected_container
            ),
            Loader=ruamel.yaml.Loader,
        )

        received_container = (
            d.get("requirements").get("DockerRequirement").get("dockerPull")
        )
        self.assertEqual(expected_container, received_container)
>>>>>>> 5ef88dc2


cwl_testtool = """\
#!/usr/bin/env cwl-runner
class: CommandLineTool
cwlVersion: v1.0
label: TestTranslationtool
requirements:
  DockerRequirement:
    dockerPull: ubuntu:latest
  EnvVarRequirement:
    envDef:
    - envName: test1
      envValue: $(inputs.testtool)
  InlineJavascriptRequirement: {}
  ShellCommandRequirement: {}
inputs:
- id: testtool
  label: testtool
  type: string
outputs:
- id: std
  label: std
  type: stdout
baseCommand: echo
arguments:
- position: 0
  valueFrom: test:\\\\t:escaped:\\\\n:characters"
id: TestTranslationtool
"""


cwl_multiinput = """\
#!/usr/bin/env cwl-runner
class: Workflow
cwlVersion: v1.0
requirements:
  InlineJavascriptRequirement: {}
  MultipleInputFeatureRequirement: {}
  StepInputExpressionRequirement: {}
inputs:
  inp1:
    id: inp1
    type: string
outputs: {}
steps:
  stp1:
    in:
      inputs:
        id: inputs
        source:
        - inp1
        linkMerge: merge_nested
    run: tools/ArrayStepTool.cwl
    out:
    - outs
id: test_add_single_to_array_edge
"""

cwl_stepinput = """\
#!/usr/bin/env cwl-runner
class: Workflow
cwlVersion: v1.0
label: 'TEST: WorkflowWithStepInputExpression'
requirements:
  InlineJavascriptRequirement: {}
  StepInputExpressionRequirement: {}
inputs:
  mystring:
    id: mystring
    type:
    - string
    - 'null'
  mystring_backup:
    id: mystring_backup
    type:
    - string
    - 'null'
outputs:
  out:
    id: out
    type: File
    outputSource: print/out
steps:
  print:
    in:
      _print_inp_mystring:
        id: _print_inp_mystring
        source: mystring
      _print_inp_mystringbackup:
        id: _print_inp_mystringbackup
        source: mystring_backup
      inp:
        id: inp
        valueFrom: |-
          $((inputs._print_inp_mystring != null) ? inputs._print_inp_mystring : inputs._print_inp_mystringbackup)
    run: tools/EchoTestTool.cwl
    out:
    - out
id: TestWorkflowWithStepInputExpression
"""

cwl_arraystepinput = """\
#!/usr/bin/env cwl-runner
class: Workflow
cwlVersion: v1.0
requirements:
  InlineJavascriptRequirement: {}
  MultipleInputFeatureRequirement: {}
  StepInputExpressionRequirement: {}
inputs:
  inp1:
    id: inp1
    type:
    - string
    - 'null'
  inp2:
    id: inp2
    type:
    - string
    - 'null'
outputs:
  out:
    id: out
    type:
      type: array
      items: File
    outputSource: print/outs
steps:
  print:
    in:
      _print_inputs_inp1:
        id: _print_inputs_inp1
        source: inp1
      _print_inputs_inp2:
        id: _print_inputs_inp2
        source: inp2
      inputs:
        id: inputs
        valueFrom: |-
          $([(inputs._print_inputs_inp1 != null) ? inputs._print_inputs_inp1 : "default1", (inputs._print_inputs_inp2 != null) ? (inputs._print_inputs_inp2 + "_suffix") : null])
    run: tools/ArrayStepTool.cwl
    out:
    - outs
id: cwl_test_array_step_input
"""<|MERGE_RESOLUTION|>--- conflicted
+++ resolved
@@ -428,10 +428,6 @@
         wf = WorkflowBuilder("test_cwl_input_in_input_novalue_nooptional_nodefault")
         wf.input("inpId", String())
         # included because no value, no default, and not optional
-<<<<<<< HEAD
-        # self.assertDictEqual({"inpId": None}, self.translator.build_inputs_file(wf))
-=======
->>>>>>> 5ef88dc2
         self.assertDictEqual({"inpId": None}, self.translator.build_inputs_file(wf))
 
     def test_input_in_input_novalue_nooptional_default(self):
@@ -513,7 +509,46 @@
         print(CwlTranslator.stringify_translated_workflow(c))
 
 
-<<<<<<< HEAD
+class TestContainerOverride(unittest.TestCase):
+    def test_tool_dict_override(self):
+        import ruamel.yaml
+
+        expected_container = "container/override"
+
+        tool = SingleTestTool()
+        d = ruamel.yaml.load(
+            tool.translate(
+                "cwl",
+                to_console=False,
+                container_override={tool.id(): expected_container},
+            ),
+            Loader=ruamel.yaml.Loader,
+        )
+
+        received_container = (
+            d.get("requirements").get("DockerRequirement").get("dockerPull")
+        )
+        self.assertEqual(expected_container, received_container)
+
+    def test_tool_string_override(self):
+        import ruamel.yaml
+
+        expected_container = "container/override"
+
+        tool = SingleTestTool()
+        d = ruamel.yaml.load(
+            tool.translate(
+                "cwl", to_console=False, container_override=expected_container
+            ),
+            Loader=ruamel.yaml.Loader,
+        )
+
+        received_container = (
+            d.get("requirements").get("DockerRequirement").get("dockerPull")
+        )
+        self.assertEqual(expected_container, received_container)
+
+
 class TestCWLCompleteOperators(unittest.TestCase):
     def test_step_input(self):
 
@@ -541,46 +576,6 @@
 
         ret, _, _ = wf.translate("cwl", allow_empty_container=True)
         self.assertEqual(cwl_arraystepinput, ret)
-=======
-class TestContainerOverride(unittest.TestCase):
-    def test_tool_dict_override(self):
-        import ruamel.yaml
-
-        expected_container = "container/override"
-
-        tool = SingleTestTool()
-        d = ruamel.yaml.load(
-            tool.translate(
-                "cwl",
-                to_console=False,
-                container_override={tool.id(): expected_container},
-            ),
-            Loader=ruamel.yaml.Loader,
-        )
-
-        received_container = (
-            d.get("requirements").get("DockerRequirement").get("dockerPull")
-        )
-        self.assertEqual(expected_container, received_container)
-
-    def test_tool_string_override(self):
-        import ruamel.yaml
-
-        expected_container = "container/override"
-
-        tool = SingleTestTool()
-        d = ruamel.yaml.load(
-            tool.translate(
-                "cwl", to_console=False, container_override=expected_container
-            ),
-            Loader=ruamel.yaml.Loader,
-        )
-
-        received_container = (
-            d.get("requirements").get("DockerRequirement").get("dockerPull")
-        )
-        self.assertEqual(expected_container, received_container)
->>>>>>> 5ef88dc2
 
 
 cwl_testtool = """\
