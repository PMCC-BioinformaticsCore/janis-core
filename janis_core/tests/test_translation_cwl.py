--- conflicted
+++ resolved
@@ -46,6 +46,7 @@
     def test_str_tool(self):
         t = TestTool()
         actual = t.translate("cwl", to_console=False)
+        self.maxDiff = None
         self.assertEqual(cwl_testtool, actual)
 
 
@@ -790,7 +791,18 @@
         print(cwltool)
 
 
-<<<<<<< HEAD
+class TestCwlUnionType(unittest.TestCase):
+    def test_file_file(self):
+        utype = UnionType(File, File)
+        cwl_utype = utype.cwl_type()
+        self.assertEqual("File", cwl_utype)
+
+    def test_file_int_str(self):
+        utype = UnionType(int, File, File, str)
+        cwl_utype = sorted(utype.cwl_type())
+        self.assertListEqual(["File", "int", "string"], cwl_utype)
+
+
 class TestCWLWhen(unittest.TestCase):
     def test_basic(self):
         w = WorkflowBuilder("my_conditional_workflow")
@@ -811,18 +823,6 @@
         self.assertEqual("$((inputs.__when_inp != null))", c.when)
         extra_input: cwlgen.WorkflowStepInput = c.in_[-1]
         self.assertEqual("__when_inp", extra_input.id)
-=======
-class TestCwlUnionType(unittest.TestCase):
-    def test_file_file(self):
-        utype = UnionType(File, File)
-        cwl_utype = utype.cwl_type()
-        self.assertEqual("File", cwl_utype)
-
-    def test_file_int_str(self):
-        utype = UnionType(int, File, File, str)
-        cwl_utype = sorted(utype.cwl_type())
-        self.assertListEqual(["File", "int", "string"], cwl_utype)
->>>>>>> b0eda4b5
 
 
 cwl_testtool = """\
@@ -862,16 +862,12 @@
 baseCommand: echo
 arguments:
 - position: 0
-<<<<<<< HEAD
-  valueFrom: test:\\\\t:escaped:\\\\n:characters"
+  valueFrom: test:\\\\t:escaped:\\\\n:characters\\"
 
 hints:
 - class: ToolTimeLimit
   timelimit: |-
     $([inputs.runtime_seconds, 86400].filter(function (inner) { return inner != null })[0])
-=======
-  valueFrom: test:\\\\t:escaped:\\\\n:characters\\"
->>>>>>> b0eda4b5
 id: TestTranslationtool
 """
 
