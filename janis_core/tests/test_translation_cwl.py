--- conflicted
+++ resolved
@@ -51,20 +51,12 @@
         expected = """\
 #!/usr/bin/env cwl-runner
 class: Workflow
-<<<<<<< HEAD
-id: wid
-=======
 cwlVersion: v1.0
 
->>>>>>> f6ce1c94
 inputs: {}
 
 outputs: {}
-<<<<<<< HEAD
-cwlVersion: v1.0
-=======
-
->>>>>>> f6ce1c94
+
 steps: {}
 id: wid
 """
@@ -73,17 +65,9 @@
         )
 
     def test_stringify_tool(self):
-<<<<<<< HEAD
         cwlobj = cwlgen.CommandLineTool(
             id="tid", inputs={}, outputs={}, cwlVersion="v1.0"
         )
-        self.assertEqual(
-            "#!/usr/bin/env cwl-runner\nclass: CommandLineTool\nid: tid\ninputs: {}\noutputs: {}\ncwlVersion: v1.0\n",
-            self.translator.stringify_translated_tool(cwlobj),
-        )
-=======
-        cwlobj = cwlgen.CommandLineTool("tid")
-
         expected = """\
 #!/usr/bin/env cwl-runner
 class: CommandLineTool
@@ -96,7 +80,6 @@
 """
 
         self.assertEqual(expected, self.translator.stringify_translated_tool(cwlobj))
->>>>>>> f6ce1c94
 
     def test_stringify_inputs(self):
         d = {"inp1": 1}
@@ -658,24 +641,19 @@
 cwl_testtool = """\
 #!/usr/bin/env cwl-runner
 class: CommandLineTool
-<<<<<<< HEAD
-id: TestTranslationtool
-label: Tool for testing translation
-=======
 cwlVersion: v1.0
 label: Tool for testing translation
 
 requirements:
-  DockerRequirement:
-    dockerPull: ubuntu:latest
-  EnvVarRequirement:
-    envDef:
-    - envName: test1
-      envValue: $(inputs.testtool)
-  InlineJavascriptRequirement: {}
-  ShellCommandRequirement: {}
-
->>>>>>> f6ce1c94
+- class: ShellCommandRequirement
+- class: InlineJavascriptRequirement
+- class: EnvVarRequirement
+  envDef:
+  - envName: test1
+    envValue: $(inputs.testtool)
+- class: DockerRequirement
+  dockerPull: ubuntu:latest
+
 inputs:
 - id: testtool
   label: testtool
@@ -687,53 +665,37 @@
   - type: array
     items: string
   - 'null'
-<<<<<<< HEAD
   inputBinding: {}
-=======
-
->>>>>>> f6ce1c94
+
 outputs:
 - id: std
   label: std
   type: stdout
-<<<<<<< HEAD
-requirements:
-- class: ShellCommandRequirement
-- class: InlineJavascriptRequirement
-- class: EnvVarRequirement
-  envDef:
-  - envName: test1
-    envValue: $(inputs.testtool)
-- class: DockerRequirement
-  dockerPull: ubuntu:latest
-cwlVersion: v1.0
-=======
-
->>>>>>> f6ce1c94
+
 baseCommand: echo
 arguments:
 - position: 0
   valueFrom: test:\\\\t:escaped:\\\\n:characters"
-<<<<<<< HEAD
-=======
 id: TestTranslationtool
->>>>>>> f6ce1c94
 """
 
 
 cwl_multiinput = """\
 #!/usr/bin/env cwl-runner
 class: Workflow
-<<<<<<< HEAD
-inputs:
-- id: inp1
-  type: string
-outputs: []
+cwlVersion: v1.0
+
 requirements:
 - class: InlineJavascriptRequirement
 - class: StepInputExpressionRequirement
 - class: MultipleInputFeatureRequirement
-cwlVersion: v1.0
+
+inputs:
+- id: inp1
+  type: string
+
+outputs: []
+
 steps:
 - id: stp1
   in:
@@ -741,35 +703,7 @@
     source:
     - inp1
     linkMerge: merge_nested
+  run: tools/ArrayStepTool.cwl
   out:
   - id: outs
-  run: tools/ArrayStepTool.cwl
-=======
-cwlVersion: v1.0
-
-requirements:
-  InlineJavascriptRequirement: {}
-  MultipleInputFeatureRequirement: {}
-  StepInputExpressionRequirement: {}
-
-inputs:
-  inp1:
-    id: inp1
-    type: string
-
-outputs: {}
-
-steps:
-  stp1:
-    in:
-      inputs:
-        id: inputs
-        source:
-        - inp1
-        linkMerge: merge_nested
-    run: tools/ArrayStepTool.cwl
-    out:
-    - outs
-id: test_add_single_to_array_edge
->>>>>>> f6ce1c94
 """