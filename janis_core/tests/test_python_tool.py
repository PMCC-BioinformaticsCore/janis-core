import unittest
from typing import List, Optional

from janis_core.translations import CwlTranslator
from janis_core.types import String, Boolean, Float, Int, File, Array, Filename

from janis_core.code.pythontool import PythonTool

from janis_core.tool.tool import TOutput, TInput


class PythonEchoTool(PythonTool):
    @staticmethod
    def code_block(name: str, infile: Filename, flag: bool = True, testvalue="test"):
        """
        :param name: Name of the parameter
        :param infile: File to write to fout
        :param flag: Random boolean
        :param testvalue:
        :return:
        """
        isset = "is set" if flag else str(type(flag))

        with open(infile, "w+") as tf:
            tf.write(f"Hello, {name}")

        return {"out": f"Hello, {name} ({isset})", "fout": infile}

    def outputs(self) -> List[TOutput]:
        return [TOutput("out", String()), TOutput("fout", File())]

    def id(self) -> str:
        return "echo_tool"

    def version(self):
        return "v0.1.0"

    def bind_metadata(self):
        return


class PythonToolCodeBuilderTests(unittest.TestCase):
    def test_inputs(self):
        ins = PythonEchoTool().inputs()
        in1_name = ins[0]
        self.assertFalse(in1_name.intype.optional)
        self.assertEqual("name", in1_name.tag)
        self.assertIsInstance(in1_name.intype, String)
        self.assertIsNone(in1_name.default)

        in2_infile = ins[1]
        self.assertTrue(in2_infile.intype.optional)
        self.assertEqual("infile", in2_infile.tag)
        self.assertIsInstance(in2_infile.intype, Filename)
        self.assertIsNone(in2_infile.default)

        in3_flag = ins[2]
        self.assertTrue(in3_flag.intype.optional)
        self.assertEqual("flag", in3_flag.tag)
        self.assertIsInstance(in3_flag.intype, Boolean)
        self.assertTrue(in3_flag.default)

        in4_testvalue = ins[3]
        self.assertTrue(in4_testvalue.intype.optional)
        self.assertEqual("testvalue", in4_testvalue.tag)
        self.assertIsInstance(in4_testvalue.intype, String)
        self.assertEqual("test", in4_testvalue.default)

<<<<<<< HEAD
    def test_whole_wdl(self):
        out = PythonEchoTool().translate(
            "wdl",
            to_console=False,
            to_disk=True,
            export_path="~/Desktop/tmp/wdltests/code/",
        )
        self.assertEqual(wdl, out)
=======
    def test_whole(self):
        out = PythonEchoTool().translate("wdl", to_console=False)
        print(out)
        # self.assertEqual(wdl, out)

    def test_whole2(self):
        test = CwlTranslator.translate_code_tool_internal(PythonEchoTool())
        print(test)
>>>>>>> 46be3c66

    def test_whole_cwl(self):
        out = PythonEchoTool().translate("cwl", to_console=False)
        print(out)

    # def test_build_code_block(self):
    #     script = PythonEchoTool().prepared_script()
    #     print(script)
    #
    # def test_generate_input_binding(self):
    #     test1 = PythonTool.generate_cli_binding_for_input(TInput("test1", String()))
    #     print(test1)
    #
    # def test_generate_input_binding2(self):
    #     test1 = PythonTool.generate_cli_binding_for_input(TInput("testflag", Boolean()))
    #     print(test1)
    #
    # def test_translation(self):
    #     self.assertTrue(True)
    #     PythonEchoTool().translate("cwl")


wdl = """\
version development

task echo_tool {
  input {
    Int? runtime_cpu
    Int? runtime_memory
    String name
    String? infile
    Boolean? flag
    String? testvalue
    String runtime_disks
  }
  command <<<
    
cat <<EOT >> echo_tool-script.py

import argparse, json, sys
from typing import Optional, List, Dict, Any
cli = argparse.ArgumentParser("Argument parser for Janis PythonTool")
cli.add_argument("--json", help="JSON file to parse")

String = str
Filename = str
Boolean = str
Int = int
Float = float
Double = float
File = str
Directory = str
Stdout = str
Stderr = str
Array = List
class PythonTool:
    File = str
    Directory = str



def code_block(name: str, infile: Filename, flag: bool = True, testvalue="test"):
    \"""
    :param name: Name of the parameter
    :param infile: File to write to fout
    :param flag: Random boolean
    :param testvalue:
    :return:
    \"""
    isset = "is set" if flag else str(type(flag))

    with open(infile, "w+") as tf:
        tf.write(f"Hello, {name}")

    return {"out": f"Hello, {name} ({isset})", "fout": infile}


try:
    args = cli.parse_args()
    with open(args.json) as fp:
        d = json.load(fp)
    result = code_block(**d)
    print(json.dumps(result))
except Exception as e:
    print(str(e), file=sys.stderr)
    raise

EOT
    python echo_tool-script.py \\
<<<<<<< HEAD
      --json ~{write_json({"name": name, "infile": infile, "flag": flag, "testvalue": testvalue})}
=======
      --name '~{name}' \\
      --infile '~{select_first([infile, "generated"])}' \\
      ~{if defined(select_first([flag, true])) then "--flag" else ""} \\
      ~{if defined(select_first([testvalue, "test"])) then ("--testvalue '" + select_first([testvalue, "test"]) + "'") else ""}
>>>>>>> 46be3c66
  >>>
  runtime {
    disks: runtime_disks
    docker: "python:3.8.1"
    memory: "~{select_first([runtime_memory, 4])}G"
    zones: "australia-southeast1-b"
  }
  output {
    String out = read_json(stdout())["out"]
    File fout = read_json(stdout())["fout"]
  }
}"""<|MERGE_RESOLUTION|>--- conflicted
+++ resolved
@@ -66,16 +66,6 @@
         self.assertIsInstance(in4_testvalue.intype, String)
         self.assertEqual("test", in4_testvalue.default)
 
-<<<<<<< HEAD
-    def test_whole_wdl(self):
-        out = PythonEchoTool().translate(
-            "wdl",
-            to_console=False,
-            to_disk=True,
-            export_path="~/Desktop/tmp/wdltests/code/",
-        )
-        self.assertEqual(wdl, out)
-=======
     def test_whole(self):
         out = PythonEchoTool().translate("wdl", to_console=False)
         print(out)
@@ -84,7 +74,6 @@
     def test_whole2(self):
         test = CwlTranslator.translate_code_tool_internal(PythonEchoTool())
         print(test)
->>>>>>> 46be3c66
 
     def test_whole_cwl(self):
         out = PythonEchoTool().translate("cwl", to_console=False)
@@ -174,14 +163,7 @@
 
 EOT
     python echo_tool-script.py \\
-<<<<<<< HEAD
       --json ~{write_json({"name": name, "infile": infile, "flag": flag, "testvalue": testvalue})}
-=======
-      --name '~{name}' \\
-      --infile '~{select_first([infile, "generated"])}' \\
-      ~{if defined(select_first([flag, true])) then "--flag" else ""} \\
-      ~{if defined(select_first([testvalue, "test"])) then ("--testvalue '" + select_first([testvalue, "test"]) + "'") else ""}
->>>>>>> 46be3c66
   >>>
   runtime {
     disks: runtime_disks
