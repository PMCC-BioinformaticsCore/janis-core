--- conflicted
+++ resolved
@@ -1,17 +1,14 @@
 import unittest
-from typing import List, Dict, Any, Optional
+from typing import Optional
 
 import wdlgen
-from janis_core.operators.logical import If, IsDefined
-from janis_core.operators.standard import JoinOperator
-
-from janis_core.utils.scatter import ScatterDescription, ScatterMethod, ScatterMethods
 
 import janis_core.translations.wdl as wdl
 from janis_core import (
     WorkflowBuilder,
     ToolOutput,
     ToolInput,
+    ToolArgument,
     String,
     CommandTool,
     Stdout,
@@ -20,32 +17,27 @@
     File,
     Filename,
     WildcardSelector,
-    ToolArgument,
     Boolean,
     Int,
     CommandToolBuilder,
 )
+from janis_core.operators import CpuSelector, StringFormatter
+from janis_core.operators.logical import If, IsDefined
+from janis_core.operators.standard import JoinOperator
 from janis_core.tests.testtools import (
-    SingleTestTool,
-    TestToolWithSecondaryInput,
     TestTypeWithSecondary,
     TestTypeWithNonEscapedSecondary,
+    EchoTestTool,
+    SingleTestTool,
+    FilenameGeneratedTool,
+    TestTool,
+    TestToolV2,
+    TestToolWithSecondaryInput,
     TestWorkflowWithStepInputExpression,
     ArrayTestTool,
-    EchoTestTool,
-    FilenameGeneratedTool,
 )
-<<<<<<< HEAD
-=======
-from janis_core.tests.testtools import (
-    SingleTestTool,
-    FilenameGeneratedTool,
-    TestToolV2,
-    TestTool,
-)
->>>>>>> 8ecb9901
 from janis_core.translations import WdlTranslator
-from janis_core.operators import CpuSelector, StringFormatter
+from janis_core.utils.scatter import ScatterDescription, ScatterMethods
 
 
 class MultipleEcho(CommandTool):
@@ -968,7 +960,7 @@
         expected = """\
 version development
 
-import "tools/EchoTestTool.wdl" as E
+import "tools/EchoTestTool_TEST.wdl" as E
 
 workflow wf {
   input {
@@ -1028,7 +1020,39 @@
         self.assertEqual(f'docker: "{expected_container}"', line)
 
 
-<<<<<<< HEAD
+class TestWDLRunRefs(unittest.TestCase):
+    def test_two_similar_tools(self):
+        w = WorkflowBuilder("testTwoToolsWithSameId")
+
+        w.input("inp", str)
+        w.step("stp1", TestTool(testtool=w.inp))
+        w.step("stp2", TestToolV2(testtool=w.inp))
+
+        wf_wdl, _ = WdlTranslator.translate_workflow(w)
+
+        expected = """\
+version development
+
+import "tools/TestTranslationtool.wdl" as T
+import "tools/TestTranslationtool_v0_0_2.wdl" as T2
+
+workflow testTwoToolsWithSameId {
+  input {
+    String inp
+  }
+  call T.TestTranslationtool as stp1 {
+    input:
+      testtool=inp
+  }
+  call T2.TestTranslationtool as stp2 {
+    input:
+      testtool=inp
+  }
+}"""
+
+        self.assertEqual(expected, wf_wdl.get_string())
+
+
 class TestWdlSecondaryTranslation(unittest.TestCase):
     def test_secondary_connection(self):
         wf = WorkflowBuilder("wf")
@@ -1048,7 +1072,7 @@
         expected = """\
 version development
 
-import "tools/EchoTestTool.wdl" as E
+import "tools/EchoTestTool_TEST.wdl" as E
 
 workflow TestWorkflowWithStepInputExpression {
   input {
@@ -1118,37 +1142,4 @@
   }
 }"""
 
-        self.assertEqual(expected, ret)
-=======
-class TestCWLRunRefs(unittest.TestCase):
-    def test_two_similar_tools(self):
-        w = WorkflowBuilder("testTwoToolsWithSameId")
-
-        w.input("inp", str)
-        w.step("stp1", TestTool(testtool=w.inp))
-        w.step("stp2", TestToolV2(testtool=w.inp))
-
-        wf_wdl, _ = WdlTranslator.translate_workflow(w)
-
-        expected = """\
-version development
-
-import "tools/TestTranslationtool.wdl" as T
-import "tools/TestTranslationtool_v0_0_2.wdl" as T2
-
-workflow testTwoToolsWithSameId {
-  input {
-    String inp
-  }
-  call T.TestTranslationtool as stp1 {
-    input:
-      testtool=inp
-  }
-  call T2.TestTranslationtool as stp2 {
-    input:
-      testtool=inp
-  }
-}"""
-
-        self.assertEqual(expected, wf_wdl.get_string())
->>>>>>> 8ecb9901
+        self.assertEqual(expected, ret)