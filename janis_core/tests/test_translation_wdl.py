--- conflicted
+++ resolved
@@ -1,10 +1,6 @@
 import unittest
-<<<<<<< HEAD
 from tempfile import TemporaryDirectory
-from typing import Optional
-=======
 from typing import Optional, Any
->>>>>>> d8ca0346
 
 from janis_core.deps import wdlgen
 from janis_core.types import UnionType
@@ -1766,18 +1762,15 @@
         reset_global_settings()
     
     def test_minimal(self):
-<<<<<<< HEAD
-        with TemporaryDirectory() as tmpdir:
-            TestForEach().translate("wdl", to_disk=True, export_path=tmpdir)
-        w, _ = WdlTranslator.translate_workflow(TestForEach())
-=======
+        #with TemporaryDirectory() as tmpdir:
+        #    TestForEach().translate("wdl", to_disk=True, export_path=tmpdir)
+        #w, _ = WdlTranslator.translate_workflow(TestForEach())
         settings.translate.RENDER_COMMENTS = False
         wf = ForEachTestWF()
         wf_trans, _ = WdlTranslator.translate_workflow_internal(wf)
         settings.translate.RENDER_COMMENTS = False
         workflow_str = wf_trans.get_string()
         workflow_str = non_blank_lines_str(workflow_str)
->>>>>>> d8ca0346
         expected = """\
 version development
 import "tools/EchoTestTool_TEST.wdl" as E
