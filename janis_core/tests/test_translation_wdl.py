import unittest
from typing import List, Dict, Any, Optional

import wdlgen
from janis_core.operators.logical import If, IsDefined
from janis_core.operators.standard import JoinOperator

from janis_core.utils.scatter import ScatterDescription, ScatterMethod, ScatterMethods

import janis_core.translations.wdl as wdl
from janis_core import (
    WorkflowBuilder,
    ToolOutput,
    ToolInput,
    String,
    CommandTool,
    Stdout,
    InputSelector,
    Array,
    File,
    Filename,
    WildcardSelector,
    ToolArgument,
    Boolean,
    Int,
    CommandToolBuilder,
)
from janis_core.tests.testtools import (
    SingleTestTool,
    TestToolWithSecondaryInput,
    TestTypeWithSecondary,
    TestTypeWithNonEscapedSecondary,
    TestWorkflowWithStepInputExpression,
    ArrayTestTool,
)
from janis_core.translations import WdlTranslator
from janis_core.operators import CpuSelector, StringFormatter


class MultipleEcho(CommandTool):
    @staticmethod
    def tool():
        return "TestStepTool"

    @staticmethod
    def base_command():
        return "echo"

    def inputs(self):
        return [
            ToolInput("input1", TxtSecondary, position=0),
            ToolInput("input2", String(optional=True), position=1),
            ToolInput("input3", String(optional=True), position=2),
            ToolInput("input4", String(optional=True), position=3),
        ]

    def friendly_name(self):
        return None

    def outputs(self):
        return [ToolOutput("out", Stdout)]

    @staticmethod
    def container():
        return None

    @staticmethod
    def version():
        return None


class TxtSecondary(File):
    def __init__(self, optional=False):
        super().__init__(optional=optional, extension=".txt")

    @staticmethod
    def secondary_files():
        return [".qt"]


class TestTool(CommandTool):
    @staticmethod
    def tool():
        return "TestTranslationtool"

    @staticmethod
    def base_command():
        return "echo"

    def inputs(self) -> List[ToolInput]:
        return [ToolInput("testtool", String()), ToolInput("arrayInp", Array(File()))]

    def arguments(self) -> List[ToolArgument]:
        return [ToolArgument(StringFormatter('test:\\t:escaped:\\n:characters"'))]

    def outputs(self) -> List[ToolOutput]:
        return [ToolOutput("std", Stdout())]

    def cpus(self, hints: Dict[str, Any]):
        return 2

    def memory(self, hints: Dict[str, Any]):
        return 2

    def friendly_name(self) -> str:
        return "Tool for testing translation"

    @staticmethod
    def container():
        return "ubuntu:latest"

    @staticmethod
    def version():
        return None

    def env_vars(self):
        return {"test1": InputSelector("testtool")}


class TestToolWithSecondaryOutput(TestTool):
    def outputs(self):
        return [
            ToolOutput(
                "out",
                TestTypeWithNonEscapedSecondary(),
                glob=InputSelector("testtool") + "/out",
            )
        ]


class TestWdl(unittest.TestCase):
    def test_optional_array(self):
        t = Array(File(), optional=True)
        wdl = t.wdl()
        self.assertIsInstance(wdl, wdlgen.WdlType)
        self.assertTrue(wdl.optional)
        self.assertEqual("Array[File]?", wdl.get_string())


class TestWdlTranslatorOverrides(unittest.TestCase):
    def setUp(self):
        self.translator = WdlTranslator()

    def test_stringify_workflow(self):
        wdlobj = wdlgen.Workflow("wid", version="development")
        self.assertEqual(
            "version development\n\n\n\nworkflow wid {\n\n}",
            self.translator.stringify_translated_workflow(wdlobj),
        )

    def test_stringify_tool(self):
        wdlobj = wdlgen.Task("tid", version="development")
        self.assertEqual(
            "version development\n\ntask tid {\n\n}",
            self.translator.stringify_translated_tool(wdlobj),
        )

    def test_stringify_inputs(self):
        d = {"wid.inp1": 1}
        self.assertEqual(
            '{\n    "wid.inp1": 1\n}', self.translator.stringify_translated_inputs(d)
        )

    def test_workflow_filename(self):
        w = WorkflowBuilder("wid")
        self.assertEqual("wid.wdl", self.translator.workflow_filename(w))

    def test_tools_filename(self):
        self.assertEqual(
            "TestTranslationtool.wdl", self.translator.tool_filename(TestTool().id())
        )

    def test_inputs_filename(self):
        w = WorkflowBuilder("wid")
        self.assertEqual("wid-inp.json", self.translator.inputs_filename(w))

    def test_resources_filename(self):
        w = WorkflowBuilder("wid")
        self.assertEqual("wid-resources.json", self.translator.resources_filename(w))


class TestWdlTranslatorBuilders(unittest.TestCase):
    def test_inputs_generator_secondary_files(self):
        w = WorkflowBuilder("tst")
        w.input("wsec", TestTypeWithSecondary, default="test.ext")
        # w._add_input(Input("wsec", TestTypeWithSecondary(), value="test.ext"))
        inpsdict = WdlTranslator().build_inputs_file(w, merge_resources=False)
        self.assertEqual("test.ext", inpsdict.get("tst.wsec"))
        self.assertEqual("test.txt", inpsdict.get("tst.wsec_txt"))

    def test_inputs_generator_array_of_secondary_files(self):
        w = WorkflowBuilder("tst")
        w.input("wsec", Array(TestTypeWithSecondary()), default=["test.ext"])
        inpsdict = WdlTranslator().build_inputs_file(w, merge_resources=False)
        self.assertListEqual(["test.ext"], inpsdict.get("tst.wsec"))
        self.assertListEqual(["test.txt"], inpsdict.get("tst.wsec_txt"))

    def test_translate_single_to_array_edge(self):
        w = WorkflowBuilder("wf")
        w.input("inp", str)
        stp1 = w.step("stp1", TestTool(testtool=w.inp), ignore_missing=True)
        stp2 = w.step(
            "stp2", TestTool(arrayInp=stp1.std, testtool=w.inp), ignore_missing=True
        )

        outp = wdl.translate_step_node(stp2, stp2.id(), {}, set())
        self.assertEqual(
            f"arrayInp=[{stp1.id()}.std]", outp.get_string().split("\n")[3].strip()
        )


class TestWdlSelectorsAndGenerators(unittest.TestCase):
    def test_input_selector_base_stringenv(self):
        ti = {"random": ToolInput("random", String())}
        input_sel = InputSelector("random")
        self.assertEqual(
            "~{random}",
            wdl.translate_input_selector(input_sel, ti, string_environment=True),
        )

    def test_input_selector_base_nostringenv(self):
        ti = {"random": ToolInput("random", String())}
        input_sel = InputSelector("random")
        self.assertEqual(
            "random",
            wdl.translate_input_selector(input_sel, ti, string_environment=False),
        )

    def test_input_value_none_stringenv(self):
        self.assertEqual(
            "", wdl.WdlTranslator.unwrap_expression(None, None, string_environment=True)
        )

    def test_input_value_none_nostringenv(self):
        self.assertEqual(
            "",
            wdl.WdlTranslator.unwrap_expression(None, None, string_environment=False),
        )

    def test_input_value_string_stringenv(self):
        self.assertEqual(
            "TestString",
            wdl.WdlTranslator.unwrap_expression(
                "TestString", None, string_environment=True
            ),
        )

    def test_input_value_string_nostringenv(self):
        self.assertEqual(
            '"TestString"',
            wdl.WdlTranslator.unwrap_expression(
                "TestString", None, string_environment=False
            ),
        )

    def test_input_value_int_stringenv(self):
        self.assertEqual(
            str(42),
            wdl.WdlTranslator.unwrap_expression(42, None, string_environment=True),
        )

    def test_input_value_int_nostringenv(self):
        self.assertEqual(
            str(42),
            wdl.WdlTranslator.unwrap_expression(42, None, string_environment=False),
        )

    def test_input_value_filename_stringenv(self):
        import uuid

        fn = Filename(guid=str(uuid.uuid4()))
        self.assertEqual(
            fn.generated_filename(),
            wdl.WdlTranslator.unwrap_expression(fn, None, string_environment=True),
        )

    def test_input_value_filename_nostringenv(self):
        import uuid

        fn = Filename(guid=str(uuid.uuid4()))
        self.assertEqual(
            '"%s"' % fn.generated_filename(),
            wdl.WdlTranslator.unwrap_expression(fn, None, string_environment=False),
        )

    def test_input_value_wildcard(self):
        self.assertRaises(
            Exception,
            wdl.WdlTranslator.unwrap_expression,
            value=WildcardSelector("*"),
            tool_id=None,
        )

    def test_input_value_cpuselect_stringenv(self):
        # CpuSelector relies on their being a runtime_cpu attribute,
        # this test will assume it's present, and '' will test ensure
        # that it is actually present
        ti = {"runtime_cpu": ToolInput("runtime_cpu", Int(), default=1)}
        inp = CpuSelector()
        self.assertEqual(
            "~{select_first([runtime_cpu, 1])}",
            wdl.WdlTranslator.unwrap_expression(inp, ti, string_environment=True),
        )

    def test_input_value_cpuselect_nostringenv(self):
        # CpuSelector relies on their being a runtime_cpu attribute,
        # this test will assume it's present, and '' will test ensure
        # that it is actually present

        ti = {"runtime_cpu": ToolInput("runtime_cpu", Int(), default=1)}
        inp = CpuSelector()
        self.assertEqual(
            "select_first([runtime_cpu, 1])",
            wdl.WdlTranslator.unwrap_expression(inp, ti, string_environment=False),
        )

    def test_tool_input_value_default_cpuselect(self):
        ti = ToolInput("threads", Int(), default=CpuSelector(), prefix="-t")
        tid = {"threads": ti}

        tr = wdl.translate_command_input(ti)
        self.assertEqual(
            "-t ~{select_first([threads, select_first([runtime_cpu, 1])])}",
            tr.get_string(),
        )

    def test_tool_input_value_default_cpuselect_nodefault(self):
        ti = ToolInput("threads", Int(), default=CpuSelector(None), prefix="-t")
        tid = {"threads": ti}

        tr = wdl.translate_command_input(ti)
        self.assertEqual("-t ~{select_first([threads, runtime_cpu])}", tr.get_string())

    # def test_input_value_memselect_stringenv(self):
    #     inp = MemorySelector()
    #     self.assertEqual(
    #         "~{floor(runtime_memory)}",
    #         wdl.WdlTranslator.unwrap_expression(inp, string_environment=True)
    #     )
    #
    # def test_input_value_memselect_nostringenv(self):
    #     inp = MemorySelector()
    #     self.assertEqual(
    #         "floor(runtime_memory)",
    #         wdl.WdlTranslator.unwrap_expression(inp, string_environment=False)
    #     )

    def test_input_value_wdl_callable(self):
        class CallableWdl:
            def wdl(self):
                return "unbelievable"

        self.assertEqual(
            "unbelievable", wdl.WdlTranslator.unwrap_expression(CallableWdl(), None)
        )

    def test_input_value_wdl_noncallable(self):
        class NonCallableWdl:
            def __init__(self):
                self.wdl = None

        self.assertRaises(
            Exception,
            wdl.WdlTranslator.unwrap_expression,
            value=NonCallableWdl(),
            tool_id=None,
        )

    def test_string_formatter(self):
        b = StringFormatter("no format")
        res = wdl.WdlTranslator.unwrap_expression(b, None, string_environment=True)
        self.assertEqual("no format", res)

    def test_string_formatter_one_string_param(self):
        b = StringFormatter("there's {one} arg", one="a string")
        res = wdl.WdlTranslator.unwrap_expression(b, None, string_environment=True)
        self.assertEqual("there's a string arg", res)

    def test_string_formatter_one_input_selector_param(self):
        d = {"random_input": ToolInput("random_input", String())}
        b = StringFormatter("an input {arg}", arg=InputSelector("random_input"))
        res = wdl.WdlTranslator.unwrap_expression(b, d, string_environment=True)
        self.assertEqual("an input ~{random_input}", res)

    def test_string_formatter_two_param(self):
        # vardict input format
        d = {
            "tumorInputName": ToolInput("tumorInputName", String()),
            "normalInputName": ToolInput("normalInputName", String()),
        }
        b = StringFormatter(
            "{tumorName}:{normalName}",
            tumorName=InputSelector("tumorInputName"),
            normalName=InputSelector("normalInputName"),
        )
        res = wdl.WdlTranslator.unwrap_expression(b, d, string_environment=True)
        self.assertEqual("~{tumorInputName}:~{normalInputName}", res)

    def test_escaped_characters(self):
        trans = wdl.WdlTranslator
        translated = trans.translate_tool_internal(TestTool())
        arg = translated.command[-1].arguments[0]
        self.assertEqual("'test:\\t:escaped:\\n:characters\"'", arg.value)

    # test removed as optional placeholders don't throw errors anymore
    # def test_string_formatter_optional_inpselect_no_default(self):
    #     # will throw
    #     ti = {"ti": ToolInput("ti", String(optional=True))}
    #     b = StringFormatter("{place} michael", place=InputSelector("ti"))
    #     self.assertRaises(Exception, wdl.WdlTranslator.unwrap_expression, b, ti)

    def test_string_formatter_optional_inpselect_with_default(self):
        ti = {"ti": ToolInput("ti", String(optional=True), default="hi")}
        b = StringFormatter("{place} michael", place=InputSelector("ti"))
        res = wdl.WdlTranslator.unwrap_expression(b, ti, string_environment=True)
        self.assertEqual('~{select_first([ti, "hi"])} michael', res)

    def test_resolve_filename_in_inpselect(self):
        fn = Filename(extension=".ext")
        ti = {"ti": ToolInput("ti", fn)}
        b = StringFormatter("fn: {place}", place=InputSelector("ti"))
        res = wdl.WdlTranslator.unwrap_expression(b, ti)
        self.assertEqual(
            f'"fn: ~{{select_first([ti, "{fn.generated_filename()}"])}}"', res
        )


class TestWdlGenerateInput(unittest.TestCase):
    def setUp(self):
        self.translator = wdl.WdlTranslator()

    def test_input_in_input_value_nooptional_nodefault(self):
        wf = WorkflowBuilder("test_input_in_inputfile")
        wf.input("inpId", String(), default="1")

        self.assertDictEqual(
            {"test_input_in_inputfile.inpId": "1"},
            self.translator.build_inputs_file(wf),
        )

    def test_input_in_input_value_nooptional_default(self):
        wf = WorkflowBuilder("test_input_in_inputfile")
        wf.input("inpId", String(), default="1")

        self.assertDictEqual(
            {"test_input_in_inputfile.inpId": "1"},
            self.translator.build_inputs_file(wf),
        )

    def test_input_in_input_value_optional_nodefault(self):
        wf = WorkflowBuilder("test_input_in_inputfile")
        wf.input("inpId", String(optional=True), default="1")

        self.assertDictEqual(
            {"test_input_in_inputfile.inpId": "1"},
            self.translator.build_inputs_file(wf),
        )

    def test_input_in_input_value_optional_default(self):
        wf = WorkflowBuilder("test_input_in_inputfile")
        wf.input("inpId", String(optional=True), default="1")

        self.assertDictEqual(
            {"test_input_in_inputfile.inpId": "1"},
            self.translator.build_inputs_file(wf),
        )

    def test_input_in_input_novalue_nooptional_nodefault(self):
        wf = WorkflowBuilder("test_input_in_inputfile")
        wf.input("inpId", String())

        # included because no value, no default, and not optional
        self.assertDictEqual(
            {"test_input_in_inputfile.inpId": None},
            self.translator.build_inputs_file(wf),
        )

    def test_input_in_input_novalue_nooptional_default(self):
        wf = WorkflowBuilder("test_input_in_inputfile")
        wf.input("inpId", String(), default="2")

        # new interpretation: defaults appear in inputs
        self.assertDictEqual(
            {"test_input_in_inputfile.inpId": "2"},
            self.translator.build_inputs_file(wf),
        )
        # self.assertDictEqual({}, self.translator.build_inputs_file(wf))

    def test_overrided_input_optional_nodefault(self):
        wf = WorkflowBuilder("test_input_in_inputfile")
        wf.input("inpId", String(optional=True))

        ad = {"inpId": "2"}

        # new interpretation: defaults appear in inputs
        self.assertDictEqual(
            {"test_input_in_inputfile.inpId": "2"},
            self.translator.build_inputs_file(wf, additional_inputs=ad),
        )

    def test_overrided_input_optional_default(self):
        wf = WorkflowBuilder("test_input_in_inputfile")
        wf.input("inpId", String(optional=True), default="2")

        ad = {"inpId": "4"}

        # new interpretation: defaults appear in inputs
        self.assertDictEqual(
            {"test_input_in_inputfile.inpId": "4"},
            self.translator.build_inputs_file(wf, additional_inputs=ad),
        )

    def test_input_in_input_novalue_optional_nodefault(self):
        wf = WorkflowBuilder("test_input_in_inputfile")
        wf.input("inpId", String(optional=True))

        self.assertDictEqual({}, self.translator.build_inputs_file(wf))

    def test_input_in_input_novalue_optional_default(self):
        wf = WorkflowBuilder("test_input_in_inputfile")
        wf.input("inpId", String(optional=True), default="2")

        # new interpretation: defaults appear in inputs
        self.assertDictEqual(
            {"test_input_in_inputfile.inpId": "2"},
            self.translator.build_inputs_file(wf),
        )
        # self.assertDictEqual({}, self.translator.build_inputs_file(wf))

    def test_tool_output_with_input_selector(self):

        tool = TestToolWithSecondaryOutput()
        toolout = tool.outputs()[0]
        inmap = {t.id(): t for t in tool.inputs()}
        os = WdlTranslator.translate_tool_outputs([toolout], inmap, toolid=tool.id())

        self.assertEqual("out", os[0].name)
        self.assertEqual('(testtool + "/out")', os[0].expression)

        self.assertEqual("out_txt", os[1].name)
        self.assertEqual('(testtool + "/out") + ".txt"', os[1].expression)


class TestWdlToolInputGeneration(unittest.TestCase):
    def test_nodefault_nooptional_position(self):
        ti = ToolInput("tag", String(), position=0)
        resp = wdl.translate_command_input(ti)
        self.assertEqual("~{tag}", resp.get_string())

    def test_nodefault_nooptional_prefix_sep(self):
        ti = ToolInput("tag", String(), prefix="--amazing")
        resp = wdl.translate_command_input(ti)
        self.assertEqual("--amazing ~{tag}", resp.get_string())

    def test_nodefault_nooptional_prefix_nosep(self):
        ti = ToolInput(
            "tag", String(), prefix="--amazing=", separate_value_from_prefix=False
        )
        resp = wdl.translate_command_input(ti)
        self.assertEqual("--amazing=~{tag}", resp.get_string())

    def test_nodefault_optional_position(self):
        ti = ToolInput("tag", String(optional=True), position=0)
        resp = wdl.translate_command_input(ti)
        self.assertEqual("~{tag}", resp.get_string())

    def test_nodefault_optional_prefix_sep(self):
        ti = ToolInput("tag", String(optional=True), prefix="--amazing")
        resp = wdl.translate_command_input(ti)
        self.assertEqual(
            '~{if defined(tag) then ("--amazing " +  \'"\' + tag + \'"\') else ""}',
            resp.get_string(),
        )

    def test_nodefault_optional_prefix_nosep(self):
        ti = ToolInput(
            "tag",
            String(optional=True),
            prefix="--amazing=",
            separate_value_from_prefix=False,
        )
        resp = wdl.translate_command_input(ti)
        self.assertEqual(
            '~{if defined(tag) then (\'"\' + "--amazing=" + tag + \'"\') else ""}',
            resp.get_string(),
        )

    def test_default_nooptional_position(self):
        # this will get turned into an optional
        ti = ToolInput("tag", String(), position=0, default="defval")
        resp = wdl.translate_command_input(ti)
        self.assertEqual('~{select_first([tag, "defval"])}', resp.get_string())

    def test_default_nooptional_prefix_sep(self):
        ti = ToolInput("tag", String(), prefix="--amazing", default="defval")
        resp = wdl.translate_command_input(ti)
        self.assertEqual(
            '--amazing ~{select_first([tag, "defval"])}', resp.get_string()
        )

    def test_default_nooptional_prefix_nosep(self):
        ti = ToolInput(
            "tag",
            String(),
            prefix="--amazing=",
            separate_value_from_prefix=False,
            default="defval",
        )
        resp = wdl.translate_command_input(ti)
        self.assertEqual(
            '--amazing=~{select_first([tag, "defval"])}', resp.get_string()
        )

    def test_default_optional_position(self):
        ti = ToolInput("tag", String(optional=True), position=0, default="defval")
        resp = wdl.translate_command_input(ti)
        self.assertEqual('~{select_first([tag, "defval"])}', resp.get_string())

    def test_default_optional_prefix_sep(self):
        ti = ToolInput(
            "tag", String(optional=True), prefix="--amazing", default="defval"
        )
        resp = wdl.translate_command_input(ti)
        self.assertEqual(
            '~{if defined(select_first([tag, "defval"])) then ("--amazing " +  \'"\' + select_first([tag, "defval"]) + \'"\') else ""}',
            resp.get_string(),
        )

    def test_default_optional_prefix_nosep(self):
        ti = ToolInput(
            "tag",
            String(optional=True),
            prefix="--amazing=",
            separate_value_from_prefix=False,
            default="defval",
        )
        resp = wdl.translate_command_input(ti)
        self.assertEqual(
            '~{if defined(select_first([tag, "defval"])) then (\'"\' + "--amazing=" + select_first([tag, "defval"]) + \'"\') else ""}',
            resp.get_string(),
        )

    def test_bind_boolean_as_default(self):
        ti = ToolInput("tag", Boolean(optional=True), prefix="--amazing", default=True)
        resp = wdl.translate_command_input(ti).get_string()
        self.assertEqual('~{true="--amazing" false="" select_first([tag, true])}', resp)


class TestWdlInputTranslation(unittest.TestCase):
    def test_string_nooptional_nodefault(self):
        s = String()
        self.assertEqual("String", s.wdl(has_default=False).get_string())

    def test_string_nooptional_default(self):
        s = String()
        # As of 2019-07-10, the defaults are applied within the command input, so these can be null
        self.assertEqual("String?", s.wdl(has_default=True).get_string())

    def test_string_optional_nodefault(self):
        s = String(optional=True)
        self.assertEqual("String?", s.wdl(has_default=False).get_string())

    def test_string_optional_default(self):
        s = String(optional=True)
        self.assertEqual("String?", s.wdl(has_default=True).get_string())


class TestWdlEnvVar(unittest.TestCase):
    def test_environment1(self):
        t = WdlTranslator().translate_tool_internal(tool=TestTool())
        s = t.get_string()
        print(s)


class TestWdlMaxResources(unittest.TestCase):
    def test_cores(self):
        tool = TestTool()
        resources = WdlTranslator.build_resources_input(tool.wrapped_in_wf(), {})
        self.assertEqual(
            2, resources["TestTranslationtoolWf.testtranslationtool_runtime_cpu"]
        )

    def test_max_cores(self):
        tool = TestTool()
        resources = WdlTranslator.build_resources_input(
            tool.wrapped_in_wf(), {}, max_cores=1
        )
        self.assertEqual(
            1, resources["TestTranslationtoolWf.testtranslationtool_runtime_cpu"]
        )

    def test_memory(self):
        tool = TestTool()
        resources = WdlTranslator.build_resources_input(tool.wrapped_in_wf(), {})
        self.assertEqual(
            2, resources["TestTranslationtoolWf.testtranslationtool_runtime_memory"]
        )

    def test_max_memory(self):
        tool = TestTool()
        resources = WdlTranslator.build_resources_input(
            tool.wrapped_in_wf(), {}, max_mem=1
        )
        self.assertEqual(
            1, resources["TestTranslationtoolWf.testtranslationtool_runtime_memory"]
        )


class TestWdlScatterByMultipleFields(unittest.TestCase):
    def test_scatter_single(self):
        w = WorkflowBuilder("sbmf")
        w.input("inp", Array(str))
        w.input("inp2", str)

        step = w.step(
            "dotTool",
            SingleTestTool(inputs=w.inp, input2=w.inp2),
            scatter=ScatterDescription(fields=["inputs"], method=ScatterMethods.dot),
        )

        outp = wdl.translate_step_node(step, "A.SingleTestTool", {}, {"inp", "inp2"})
        expected = """\
scatter (i in inp) {
   call A.SingleTestTool as dotTool {
    input:
      inputs=i,
      input2=inp2
  }
}"""
        self.assertEqual(expected, outp.get_string(indent=0))

    def test_scatter_single_no_description(self):
        w = WorkflowBuilder("sbmf")
        w.input("inp", Array(str))
        w.input("inp2", str)

        step = w.step(
            "dotTool", SingleTestTool(inputs=w.inp, input2=w.inp2), scatter="inputs"
        )

        outp = wdl.translate_step_node(step, "A.SingleTestTool", {}, {"inp", "inp2"})
        expected = """\
scatter (i in inp) {
   call A.SingleTestTool as dotTool {
    input:
      inputs=i,
      input2=inp2
  }
}"""
        self.assertEqual(expected, outp.get_string(indent=0))

    def test_dot_2(self):
        w = WorkflowBuilder("sbmf")
        w.input("inp", Array(str))
        w.input("inp2", Array(str))

        step = w.step(
            "dotTool",
            SingleTestTool(inputs=w.inp, input2=w.inp2),
            scatter=ScatterDescription(
                fields=["inputs", "input2"], method=ScatterMethods.dot
            ),
        )

        outp = wdl.translate_step_node(step, "A.SingleTestTool", {}, {"inp", "inp2"})
        expected = """\
scatter (Q in zip(inp, inp2)) {
   call A.SingleTestTool as dotTool {
    input:
      inputs=Q.left,
      input2=Q.right
  }
}"""
        self.assertEqual(expected, outp.get_string(indent=0))

    def test_dot_3(self):
        w = WorkflowBuilder("sbmf")
        w.input("inp", Array(str))
        w.input("inp2", Array(str))
        w.input("inp3", Array(str))

        step = w.step(
            "dotTool",
            SingleTestTool(inputs=w.inp, input2=w.inp2, input3=w.inp3),
            scatter=ScatterDescription(
                fields=["inputs", "input2", "input3"], method=ScatterMethods.dot
            ),
        )

        outp = wdl.translate_step_node(
            step, "A.SingleTestTool", {}, {"inp", "inp2", "inp3"}
        )
        expected = """\
scatter (Q in zip(inp, zip(inp2, inp3))) {
   call A.SingleTestTool as dotTool {
    input:
      inputs=Q.left,
      input2=Q.right.left,
      input3=Q.right.right
  }
}"""
        self.assertEqual(expected, outp.get_string(indent=0))

    def test_dot_4(self):
        w = WorkflowBuilder("sbmf")
        w.input("inp", Array(str))
        w.input("inp2", Array(str))
        w.input("inp3", Array(str))
        w.input("inp4", Array(str))

        step = w.step(
            "dotTool",
            SingleTestTool(inputs=w.inp, input2=w.inp2, input3=w.inp3, input4=w.inp4),
            scatter=ScatterDescription(
                fields=["inputs", "input2", "input3", "input4"],
                method=ScatterMethods.dot,
            ),
        )

        outp = wdl.translate_step_node(
            step, "A.SingleTestTool", {}, {"inp", "inp2", "inp3", "inp4"}
        )
        expected = """\
scatter (Q in zip(inp, zip(inp2, zip(inp3, inp4)))) {
   call A.SingleTestTool as dotTool {
    input:
      inputs=Q.left,
      input2=Q.right.left,
      input3=Q.right.right.left,
      input4=Q.right.right.right
  }
}"""
        self.assertEqual(expected, outp.get_string(indent=0))

    def test_dot_2_secondary(self):
        w = WorkflowBuilder("sbmf")
        w.input("inp", Array(TxtSecondary))
        w.input("inp2", Array(str))

        step = w.step(
            "dotTool",
            MultipleEcho(input1=w.inp, input2=w.inp2),
            scatter=ScatterDescription(
                fields=["input1", "input2"], method=ScatterMethods.dot
            ),
        )

        outp = wdl.translate_step_node(step, "A.SingleTestTool", {}, {"inp", "inp2"})
        expected = """\
scatter (Q in zip(transpose([inp, inp_qt]), inp2)) {
   call A.SingleTestTool as dotTool {
    input:
      input1=Q.left[0],
      input1_qt=Q.left[1],
      input2=Q.right
  }
}"""
        self.assertEqual(expected, outp.get_string(indent=0))


class TestRuntimeOverrideGenerator(unittest.TestCase):
    def test_basic(self):
        w = WorkflowBuilder("wb")
        w.input("inp", str)
        w.step("echo", SingleTestTool(inputs=w.inp))
        w.step("echo_2", SingleTestTool(inputs=w.inp))

        wf, _, _ = w.translate(
            "wdl",
            to_console=False,
            with_resource_overrides=True,
            allow_empty_container=True,
        )
        _tooldef = """\
workflow wb {
  input {
    String inp
    Int? echo_runtime_memory
    Int? echo_runtime_cpu
    String echo_runtime_disks
    Int? echo_2_runtime_memory
    Int? echo_2_runtime_cpu
    String echo_2_runtime_disks
  }
  call T.TestStepTool as echo {
    input:
      inputs=inp,
      runtime_memory=echo_runtime_memory,
      runtime_cpu=echo_runtime_cpu,
      runtime_disks=echo_runtime_disks
  }
  call T.TestStepTool as echo_2 {
    input:
      inputs=inp,
      runtime_memory=echo_2_runtime_memory,
      runtime_cpu=echo_2_runtime_cpu,
      runtime_disks=echo_2_runtime_disks
  }
}"""
        self.assertEqual(_tooldef, "\n".join(wf.split("\n")[4:]))


class TestLinkStatements(unittest.TestCase):
    def test_1(self):
        import janis_core as j

        class FileWithSec(j.File):
            def __init__(self, optional=False):
                super().__init__(optional=optional, extension=".txt")

            def secondary_files(self):
                return [".sec"]

        Tool = j.CommandToolBuilder(
            tool="ls",
            base_command=["ls"],
            inputs=[
                j.ToolInput(
                    "inp", FileWithSec, secondaries_present_as={".sec": "^.sec"}
                )
            ],
            outputs=[
                j.ToolOutput("std", j.Stdout),
                j.ToolOutput(
                    "out",
                    FileWithSec,
                    secondaries_present_as={".sec": "^.sec"},
                    glob=j.InputSelector("inp"),
                ),
            ],
            container="ubuntu:latest",
            version="v0.1.0",
        )

        Tool.translate("wdl")


<<<<<<< HEAD
class TestWdlSecondaryTranslation(unittest.TestCase):
    def test_secondary_connection(self):
        wf = WorkflowBuilder("wf")
        wf.input("ref", TestTypeWithSecondary)

        wf.step("stp", TestToolWithSecondaryInput(inp=wf.ref))

        trans = wf.translate("wdl")


class TestCompleteOperators(unittest.TestCase):
    def test_step_input(self):

        ret, _, _ = TestWorkflowWithStepInputExpression().translate(
            "wdl", to_console=False
        )
        expected = """\
version development

import "tools/EchoTestTool.wdl" as E

workflow TestWorkflowWithStepInputExpression {
  input {
    String? mystring
    String? mystring_backup
  }
  call E.EchoTestTool as print {
    input:
      inp=if (defined(mystring)) then mystring else mystring_backup
  }
  output {
    File out = print.out
  }
}"""
        self.assertEqual(expected, ret)

    def test_separator(self):
        tf = CommandToolBuilder(
            tool="test_sep_operator",
            base_command="echo",
            inputs=[ToolInput("inp", Array(String))],
            arguments=[
                ToolArgument(JoinOperator(InputSelector("inp"), ","), position=0)
            ],
            outputs=[ToolOutput("out", Stdout)],
            container="ubuntu:latest",
            version="v",
        )

        tf.translate("cwl", to_disk=True, export_path="~/Desktop/tmp/wdltests/")

    def test_array_step_input(self):
        wf = WorkflowBuilder("cwl_test_array_step_input")
        wf.input("inp1", Optional[str])
        wf.input("inp2", Optional[str])

        wf.step(
            "print",
            ArrayTestTool(
                inputs=[
                    If(IsDefined(wf.inp1), wf.inp1, "default1"),
                    If(IsDefined(wf.inp2), wf.inp2 + "_suffix", ""),
                ]
            ),
        ),

        wf.output("out", source=wf.print)

        ret, _, _ = wf.translate("wdl", to_console=False, allow_empty_container=True)

        expected = """\
version development

import "tools/ArrayStepTool.wdl" as A

workflow cwl_test_array_step_input {
  input {
    String? inp1
    String? inp2
  }
  call A.ArrayStepTool as print {
    input:
      inputs=[if (defined(inp1)) then inp1 else "default1", if (defined(inp2)) then (inp2 + "_suffix") else ""]
  }
  output {
    Array[File] out = print.outs
  }
}"""

        self.assertEqual(expected, ret)
=======
class TestWdlContainerOverride(unittest.TestCase):
    def test_tool_dict_override(self):
        expected_container = "container/override"

        tool = SingleTestTool()
        translated = tool.translate(
            "wdl", to_console=False, container_override={tool.id(): expected_container}
        )

        line = translated.splitlines()[20].strip()
        self.assertEqual(f'docker: "{expected_container}"', line)

    def test_tool_string_override(self):
        expected_container = "container/override"

        tool = SingleTestTool()
        translated = tool.translate(
            "wdl", to_console=False, container_override=expected_container
        )

        line = translated.splitlines()[20].strip()
        self.assertEqual(f'docker: "{expected_container}"', line)

    def test_tool_override_casecheck(self):
        expected_container = "container/override"

        tool = SingleTestTool()

        # Assert that our tool id is not UPPER, so when we override with the
        toolid_upper = tool.id().upper()
        self.assertNotEqual(tool.id(), toolid_upper)
        translated = tool.translate(
            "wdl",
            to_console=False,
            container_override={toolid_upper: expected_container},
        )

        line = translated.splitlines()[20].strip()
        self.assertEqual(f'docker: "{expected_container}"', line)
>>>>>>> 5ef88dc2
<|MERGE_RESOLUTION|>--- conflicted
+++ resolved
@@ -935,7 +935,47 @@
         Tool.translate("wdl")
 
 
-<<<<<<< HEAD
+class TestWdlContainerOverride(unittest.TestCase):
+    def test_tool_dict_override(self):
+        expected_container = "container/override"
+
+        tool = SingleTestTool()
+        translated = tool.translate(
+            "wdl", to_console=False, container_override={tool.id(): expected_container}
+        )
+
+        line = translated.splitlines()[20].strip()
+        self.assertEqual(f'docker: "{expected_container}"', line)
+
+    def test_tool_string_override(self):
+        expected_container = "container/override"
+
+        tool = SingleTestTool()
+        translated = tool.translate(
+            "wdl", to_console=False, container_override=expected_container
+        )
+
+        line = translated.splitlines()[20].strip()
+        self.assertEqual(f'docker: "{expected_container}"', line)
+
+    def test_tool_override_casecheck(self):
+        expected_container = "container/override"
+
+        tool = SingleTestTool()
+
+        # Assert that our tool id is not UPPER, so when we override with the
+        toolid_upper = tool.id().upper()
+        self.assertNotEqual(tool.id(), toolid_upper)
+        translated = tool.translate(
+            "wdl",
+            to_console=False,
+            container_override={toolid_upper: expected_container},
+        )
+
+        line = translated.splitlines()[20].strip()
+        self.assertEqual(f'docker: "{expected_container}"', line)
+
+
 class TestWdlSecondaryTranslation(unittest.TestCase):
     def test_secondary_connection(self):
         wf = WorkflowBuilder("wf")
@@ -1025,45 +1065,4 @@
   }
 }"""
 
-        self.assertEqual(expected, ret)
-=======
-class TestWdlContainerOverride(unittest.TestCase):
-    def test_tool_dict_override(self):
-        expected_container = "container/override"
-
-        tool = SingleTestTool()
-        translated = tool.translate(
-            "wdl", to_console=False, container_override={tool.id(): expected_container}
-        )
-
-        line = translated.splitlines()[20].strip()
-        self.assertEqual(f'docker: "{expected_container}"', line)
-
-    def test_tool_string_override(self):
-        expected_container = "container/override"
-
-        tool = SingleTestTool()
-        translated = tool.translate(
-            "wdl", to_console=False, container_override=expected_container
-        )
-
-        line = translated.splitlines()[20].strip()
-        self.assertEqual(f'docker: "{expected_container}"', line)
-
-    def test_tool_override_casecheck(self):
-        expected_container = "container/override"
-
-        tool = SingleTestTool()
-
-        # Assert that our tool id is not UPPER, so when we override with the
-        toolid_upper = tool.id().upper()
-        self.assertNotEqual(tool.id(), toolid_upper)
-        translated = tool.translate(
-            "wdl",
-            to_console=False,
-            container_override={toolid_upper: expected_container},
-        )
-
-        line = translated.splitlines()[20].strip()
-        self.assertEqual(f'docker: "{expected_container}"', line)
->>>>>>> 5ef88dc2
+        self.assertEqual(expected, ret)