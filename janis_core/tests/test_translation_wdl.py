import unittest
from typing import List, Dict, Any, Optional

import wdlgen
from janis_core.operators.logical import If, IsDefined
from janis_core.operators.standard import JoinOperator

from janis_core.utils.scatter import ScatterDescription, ScatterMethod, ScatterMethods

import janis_core.translations.wdl as wdl
from janis_core import (
    WorkflowBuilder,
    ToolOutput,
    ToolInput,
    String,
    CommandTool,
    Stdout,
    InputSelector,
    Array,
    File,
    Filename,
    WildcardSelector,
    ToolArgument,
    Boolean,
    Int,
    CommandToolBuilder,
)
from janis_core.tests.testtools import (
    SingleTestTool,
    TestToolWithSecondaryInput,
    TestTypeWithSecondary,
    TestTypeWithNonEscapedSecondary,
    TestWorkflowWithStepInputExpression,
    ArrayTestTool,
    EchoTestTool,
)
<<<<<<< HEAD
=======
from janis_core.tests.testtools import SingleTestTool, FilenameGeneratedTool
>>>>>>> aed92227
from janis_core.translations import WdlTranslator
from janis_core.operators import CpuSelector, StringFormatter


class MultipleEcho(CommandTool):
    @staticmethod
    def tool():
        return "TestStepTool"

    @staticmethod
    def base_command():
        return "echo"

    def inputs(self):
        return [
            ToolInput("input1", TxtSecondary, position=0),
            ToolInput("input2", String(optional=True), position=1),
            ToolInput("input3", String(optional=True), position=2),
            ToolInput("input4", String(optional=True), position=3),
        ]

    def friendly_name(self):
        return None

    def outputs(self):
        return [ToolOutput("out", Stdout)]

    @staticmethod
    def container():
        return None

    @staticmethod
    def version():
        return None


class TxtSecondary(File):
    def __init__(self, optional=False):
        super().__init__(optional=optional, extension=".txt")

    @staticmethod
    def secondary_files():
        return [".qt"]


class TestTool(CommandTool):
    @staticmethod
    def tool():
        return "TestTranslationtool"

    @staticmethod
    def base_command():
        return "echo"

    def inputs(self) -> List[ToolInput]:
        return [ToolInput("testtool", String()), ToolInput("arrayInp", Array(File()))]

    def arguments(self) -> List[ToolArgument]:
        return [ToolArgument(StringFormatter('test:\\t:escaped:\\n:characters"'))]

    def outputs(self) -> List[ToolOutput]:
        return [ToolOutput("std", Stdout())]

    def cpus(self, hints: Dict[str, Any]):
        return 2

    def memory(self, hints: Dict[str, Any]):
        return 2

    def friendly_name(self) -> str:
        return "Tool for testing translation"

    @staticmethod
    def container():
        return "ubuntu:latest"

    @staticmethod
    def version():
        return None

    def env_vars(self):
        return {"test1": InputSelector("testtool")}


class TestToolWithSecondaryOutput(TestTool):
    def outputs(self):
        return [
            ToolOutput(
                "out",
                TestTypeWithNonEscapedSecondary(),
                glob=InputSelector("testtool") + "/out",
            )
        ]


class TestWdl(unittest.TestCase):
    def test_optional_array(self):
        t = Array(File(), optional=True)
        wdl = t.wdl()
        self.assertIsInstance(wdl, wdlgen.WdlType)
        self.assertTrue(wdl.optional)
        self.assertEqual("Array[File]?", wdl.get_string())


class TestWdlTranslatorOverrides(unittest.TestCase):
    def setUp(self):
        self.translator = WdlTranslator()

    def test_stringify_workflow(self):
        wdlobj = wdlgen.Workflow("wid", version="development")
        self.assertEqual(
            "version development\n\n\n\nworkflow wid {\n\n}",
            self.translator.stringify_translated_workflow(wdlobj),
        )

    def test_stringify_tool(self):
        wdlobj = wdlgen.Task("tid", version="development")
        self.assertEqual(
            "version development\n\ntask tid {\n\n}",
            self.translator.stringify_translated_tool(wdlobj),
        )

    def test_stringify_inputs(self):
        d = {"wid.inp1": 1}
        self.assertEqual(
            '{\n    "wid.inp1": 1\n}', self.translator.stringify_translated_inputs(d)
        )

    def test_workflow_filename(self):
        w = WorkflowBuilder("wid")
        self.assertEqual("wid.wdl", self.translator.workflow_filename(w))

    def test_tools_filename(self):
        self.assertEqual(
            "TestTranslationtool.wdl", self.translator.tool_filename(TestTool().id())
        )

    def test_inputs_filename(self):
        w = WorkflowBuilder("wid")
        self.assertEqual("wid-inp.json", self.translator.inputs_filename(w))

    def test_resources_filename(self):
        w = WorkflowBuilder("wid")
        self.assertEqual("wid-resources.json", self.translator.resources_filename(w))


class TestWdlTranslatorBuilders(unittest.TestCase):
    def test_inputs_generator_secondary_files(self):
        w = WorkflowBuilder("tst")
        w.input("wsec", TestTypeWithSecondary, default="test.ext")
        # w._add_input(Input("wsec", TestTypeWithSecondary(), value="test.ext"))
        inpsdict = WdlTranslator().build_inputs_file(w, merge_resources=False)
        self.assertEqual("test.ext", inpsdict.get("tst.wsec"))
        self.assertEqual("test.txt", inpsdict.get("tst.wsec_txt"))

    def test_inputs_generator_array_of_secondary_files(self):
        w = WorkflowBuilder("tst")
        w.input("wsec", Array(TestTypeWithSecondary()), default=["test.ext"])
        inpsdict = WdlTranslator().build_inputs_file(w, merge_resources=False)
        self.assertListEqual(["test.ext"], inpsdict.get("tst.wsec"))
        self.assertListEqual(["test.txt"], inpsdict.get("tst.wsec_txt"))

    def test_translate_single_to_array_edge(self):
        w = WorkflowBuilder("wf")
        w.input("inp", str)
        stp1 = w.step("stp1", TestTool(testtool=w.inp), ignore_missing=True)
        stp2 = w.step(
            "stp2", TestTool(arrayInp=stp1.std, testtool=w.inp), ignore_missing=True
        )

        outp = wdl.translate_step_node(stp2, stp2.id(), {}, set(), None)
        self.assertEqual(
            f"arrayInp=[{stp1.id()}.std]", outp.get_string().split("\n")[3].strip()
        )


class TestWdlSelectorsAndGenerators(unittest.TestCase):
    def test_input_selector_base_stringenv(self):
        ti = {"random": ToolInput("random", String())}
        input_sel = InputSelector("random")
        self.assertEqual(
            "~{random}",
            wdl.translate_input_selector(input_sel, ti, string_environment=True),
        )

    def test_input_selector_base_nostringenv(self):
        ti = {"random": ToolInput("random", String())}
        input_sel = InputSelector("random")
        self.assertEqual(
            "random",
            wdl.translate_input_selector(input_sel, ti, string_environment=False),
        )

    def test_input_value_none_stringenv(self):
        self.assertEqual(
            "", wdl.WdlTranslator.unwrap_expression(None, None, string_environment=True)
        )

    def test_input_value_none_nostringenv(self):
        self.assertEqual(
            "",
            wdl.WdlTranslator.unwrap_expression(None, None, string_environment=False),
        )

    def test_input_value_string_stringenv(self):
        self.assertEqual(
            "TestString",
            wdl.WdlTranslator.unwrap_expression(
                "TestString", None, string_environment=True
            ),
        )

    def test_input_value_string_nostringenv(self):
        self.assertEqual(
            '"TestString"',
            wdl.WdlTranslator.unwrap_expression(
                "TestString", None, string_environment=False
            ),
        )

    def test_input_value_int_stringenv(self):
        self.assertEqual(
            str(42),
            wdl.WdlTranslator.unwrap_expression(42, None, string_environment=True),
        )

    def test_input_value_int_nostringenv(self):
        self.assertEqual(
            str(42),
            wdl.WdlTranslator.unwrap_expression(42, None, string_environment=False),
        )

    def test_input_value_filename_stringenv(self):
        import uuid

        fn = Filename(guid=str(uuid.uuid4()))
        self.assertEqual(
            fn.generated_filename(),
            wdl.WdlTranslator.unwrap_expression(fn, None, string_environment=True),
        )

    def test_input_value_filename_nostringenv(self):
        import uuid

        fn = Filename(guid=str(uuid.uuid4()))
        self.assertEqual(
            '"%s"' % fn.generated_filename(),
            wdl.WdlTranslator.unwrap_expression(fn, None, string_environment=False),
        )

    def test_input_value_wildcard(self):
        self.assertRaises(
            Exception,
            wdl.WdlTranslator.unwrap_expression,
            value=WildcardSelector("*"),
            tool_id=None,
        )

    def test_input_value_cpuselect_stringenv(self):
        # CpuSelector relies on their being a runtime_cpu attribute,
        # this test will assume it's present, and '' will test ensure
        # that it is actually present
        ti = {"runtime_cpu": ToolInput("runtime_cpu", Int(), default=1)}
        inp = CpuSelector()
        self.assertEqual(
            "~{select_first([runtime_cpu, 1])}",
            wdl.WdlTranslator.unwrap_expression(inp, ti, string_environment=True),
        )

    def test_input_value_cpuselect_nostringenv(self):
        # CpuSelector relies on their being a runtime_cpu attribute,
        # this test will assume it's present, and '' will test ensure
        # that it is actually present

        ti = {"runtime_cpu": ToolInput("runtime_cpu", Int(), default=1)}
        inp = CpuSelector()
        self.assertEqual(
            "select_first([runtime_cpu, 1])",
            wdl.WdlTranslator.unwrap_expression(inp, ti, string_environment=False),
        )

    def test_tool_input_value_default_cpuselect(self):
        ti = ToolInput("threads", Int(), default=CpuSelector(), prefix="-t")
        tid = {"threads": ti}

        tr = wdl.translate_command_input(ti)
        self.assertEqual(
            "-t ~{select_first([threads, select_first([runtime_cpu, 1])])}",
            tr.get_string(),
        )

    def test_tool_input_value_default_cpuselect_nodefault(self):
        ti = ToolInput("threads", Int(), default=CpuSelector(None), prefix="-t")
        tid = {"threads": ti}

        tr = wdl.translate_command_input(ti)
        self.assertEqual("-t ~{select_first([threads, runtime_cpu])}", tr.get_string())

    # def test_input_value_memselect_stringenv(self):
    #     inp = MemorySelector()
    #     self.assertEqual(
    #         "~{floor(runtime_memory)}",
    #         wdl.WdlTranslator.unwrap_expression(inp, string_environment=True)
    #     )
    #
    # def test_input_value_memselect_nostringenv(self):
    #     inp = MemorySelector()
    #     self.assertEqual(
    #         "floor(runtime_memory)",
    #         wdl.WdlTranslator.unwrap_expression(inp, string_environment=False)
    #     )

    def test_input_value_wdl_callable(self):
        class CallableWdl:
            def wdl(self):
                return "unbelievable"

        self.assertEqual(
            "unbelievable", wdl.WdlTranslator.unwrap_expression(CallableWdl(), None)
        )

    def test_input_value_wdl_noncallable(self):
        class NonCallableWdl:
            def __init__(self):
                self.wdl = None

        self.assertRaises(
            Exception,
            wdl.WdlTranslator.unwrap_expression,
            value=NonCallableWdl(),
            tool_id=None,
        )

    def test_string_formatter(self):
        b = StringFormatter("no format")
        res = wdl.WdlTranslator.unwrap_expression(b, None, string_environment=True)
        self.assertEqual("no format", res)

    def test_string_formatter_one_string_param(self):
        b = StringFormatter("there's {one} arg", one="a string")
        res = wdl.WdlTranslator.unwrap_expression(b, None, string_environment=True)
        self.assertEqual("there's a string arg", res)

    def test_string_formatter_one_input_selector_param(self):
        d = {"random_input": ToolInput("random_input", String())}
        b = StringFormatter("an input {arg}", arg=InputSelector("random_input"))
        res = wdl.WdlTranslator.unwrap_expression(b, d, string_environment=True)
        self.assertEqual("an input ~{random_input}", res)

    def test_string_formatter_two_param(self):
        # vardict input format
        d = {
            "tumorInputName": ToolInput("tumorInputName", String()),
            "normalInputName": ToolInput("normalInputName", String()),
        }
        b = StringFormatter(
            "{tumorName}:{normalName}",
            tumorName=InputSelector("tumorInputName"),
            normalName=InputSelector("normalInputName"),
        )
        res = wdl.WdlTranslator.unwrap_expression(b, d, string_environment=True)
        self.assertEqual("~{tumorInputName}:~{normalInputName}", res)

    def test_escaped_characters(self):
        trans = wdl.WdlTranslator
        translated = trans.translate_tool_internal(TestTool())
        arg = translated.command[-1].arguments[0]
        self.assertEqual("'test:\\t:escaped:\\n:characters\"'", arg.value)

    # test removed as optional placeholders don't throw errors anymore
    # def test_string_formatter_optional_inpselect_no_default(self):
    #     # will throw
    #     ti = {"ti": ToolInput("ti", String(optional=True))}
    #     b = StringFormatter("{place} michael", place=InputSelector("ti"))
    #     self.assertRaises(Exception, wdl.WdlTranslator.unwrap_expression, b, ti)

    def test_string_formatter_optional_inpselect_with_default(self):
        ti = {"ti": ToolInput("ti", String(optional=True), default="hi")}
        b = StringFormatter("{place} michael", place=InputSelector("ti"))
        res = wdl.WdlTranslator.unwrap_expression(b, ti, string_environment=True)
        self.assertEqual('~{select_first([ti, "hi"])} michael', res)

    def test_resolve_filename_in_inpselect(self):
        fn = Filename(extension=".ext")
        ti = {"ti": ToolInput("ti", fn)}
        b = StringFormatter("fn: {place}", place=InputSelector("ti"))
        res = wdl.WdlTranslator.unwrap_expression(b, ti)
        self.assertEqual(
            f'"fn: ~{{select_first([ti, "{fn.generated_filename()}"])}}"', res
        )


class TestWDLFilenameGeneration(unittest.TestCase):
    def test_1(self):
        tool = FilenameGeneratedTool()
        mapped = [
            a.get_string()
            for a in WdlTranslator.build_command_from_inputs(tool.inputs())
        ]

        self.assertEqual('~{select_first([generatedInp, "~{inp}"])}', mapped[0])
        self.assertEqual(
            '~{select_first([generatedInpOptional, "~{if defined(inpOptional) then inpOptional else "generated"}"])}',
            mapped[1],
        )
        self.assertEqual(
            '~{select_first([generatedFileInp, "~{basename(fileInp, ".txt")}.transformed.fnp"])}',
            mapped[2],
        )
        self.assertEqual(
            '~{select_first([generatedFileInpOptional, "~{if defined(fileInpOptional) then basename(fileInpOptional, ".txt") else "generated"}.optional.txt"])}',
            mapped[3],
        )


class TestWdlGenerateInput(unittest.TestCase):
    def setUp(self):
        self.translator = wdl.WdlTranslator()

    def test_input_in_input_value_nooptional_nodefault(self):
        wf = WorkflowBuilder("test_input_in_inputfile")
        wf.input("inpId", String(), default="1")

        self.assertDictEqual(
            {"test_input_in_inputfile.inpId": "1"},
            self.translator.build_inputs_file(wf),
        )

    def test_input_in_input_value_nooptional_default(self):
        wf = WorkflowBuilder("test_input_in_inputfile")
        wf.input("inpId", String(), default="1")

        self.assertDictEqual(
            {"test_input_in_inputfile.inpId": "1"},
            self.translator.build_inputs_file(wf),
        )

    def test_input_in_input_value_optional_nodefault(self):
        wf = WorkflowBuilder("test_input_in_inputfile")
        wf.input("inpId", String(optional=True), default="1")

        self.assertDictEqual(
            {"test_input_in_inputfile.inpId": "1"},
            self.translator.build_inputs_file(wf),
        )

    def test_input_in_input_value_optional_default(self):
        wf = WorkflowBuilder("test_input_in_inputfile")
        wf.input("inpId", String(optional=True), default="1")

        self.assertDictEqual(
            {"test_input_in_inputfile.inpId": "1"},
            self.translator.build_inputs_file(wf),
        )

    def test_input_in_input_novalue_nooptional_nodefault(self):
        wf = WorkflowBuilder("test_input_in_inputfile")
        wf.input("inpId", String())

        # included because no value, no default, and not optional
        self.assertDictEqual(
            {"test_input_in_inputfile.inpId": None},
            self.translator.build_inputs_file(wf),
        )

    def test_input_in_input_novalue_nooptional_default(self):
        wf = WorkflowBuilder("test_input_in_inputfile")
        wf.input("inpId", String(), default="2")

        # new interpretation: defaults appear in inputs
        self.assertDictEqual(
            {"test_input_in_inputfile.inpId": "2"},
            self.translator.build_inputs_file(wf),
        )
        # self.assertDictEqual({}, self.translator.build_inputs_file(wf))

    def test_overrided_input_optional_nodefault(self):
        wf = WorkflowBuilder("test_input_in_inputfile")
        wf.input("inpId", String(optional=True))

        ad = {"inpId": "2"}

        # new interpretation: defaults appear in inputs
        self.assertDictEqual(
            {"test_input_in_inputfile.inpId": "2"},
            self.translator.build_inputs_file(wf, additional_inputs=ad),
        )

    def test_overrided_input_optional_default(self):
        wf = WorkflowBuilder("test_input_in_inputfile")
        wf.input("inpId", String(optional=True), default="2")

        ad = {"inpId": "4"}

        # new interpretation: defaults appear in inputs
        self.assertDictEqual(
            {"test_input_in_inputfile.inpId": "4"},
            self.translator.build_inputs_file(wf, additional_inputs=ad),
        )

    def test_input_in_input_novalue_optional_nodefault(self):
        wf = WorkflowBuilder("test_input_in_inputfile")
        wf.input("inpId", String(optional=True))

        self.assertDictEqual({}, self.translator.build_inputs_file(wf))

    def test_input_in_input_novalue_optional_default(self):
        wf = WorkflowBuilder("test_input_in_inputfile")
        wf.input("inpId", String(optional=True), default="2")

        # new interpretation: defaults appear in inputs
        self.assertDictEqual(
            {"test_input_in_inputfile.inpId": "2"},
            self.translator.build_inputs_file(wf),
        )
        # self.assertDictEqual({}, self.translator.build_inputs_file(wf))

    def test_tool_output_with_input_selector(self):

        tool = TestToolWithSecondaryOutput()
        toolout = tool.outputs()[0]
        inmap = {t.id(): t for t in tool.inputs()}
        os = WdlTranslator.translate_tool_outputs([toolout], inmap, toolid=tool.id())

        self.assertEqual("out", os[0].name)
        self.assertEqual('(testtool + "/out")', os[0].expression)

        self.assertEqual("out_txt", os[1].name)
        self.assertEqual('(testtool + "/out") + ".txt"', os[1].expression)


class TestWdlToolInputGeneration(unittest.TestCase):
    def test_nodefault_nooptional_position(self):
        ti = ToolInput("tag", String(), position=0)
        resp = wdl.translate_command_input(ti)
        self.assertEqual("~{tag}", resp.get_string())

    def test_nodefault_nooptional_prefix_sep(self):
        ti = ToolInput("tag", String(), prefix="--amazing")
        resp = wdl.translate_command_input(ti)
        self.assertEqual("--amazing '~{tag}'", resp.get_string())

    def test_nodefault_nooptional_prefix_nosep(self):
        ti = ToolInput(
            "tag", String(), prefix="--amazing=", separate_value_from_prefix=False
        )
        resp = wdl.translate_command_input(ti)
        self.assertEqual("--amazing='~{tag}'", resp.get_string())

    def test_nodefault_optional_position(self):
        ti = ToolInput("tag", String(optional=True), position=0)
        resp = wdl.translate_command_input(ti)
        self.assertEqual(
            '~{if defined(tag) then ("\'" + tag + "\'") else ""}', resp.get_string()
        )

    def test_nodefault_optional_prefix_sep(self):
        ti = ToolInput("tag", String(optional=True), prefix="--amazing")
        resp = wdl.translate_command_input(ti)
        self.assertEqual(
            '~{if defined(tag) then ("--amazing \'" + tag + "\'") else "")}',
            resp.get_string(),
        )

    def test_nodefault_optional_prefix_nosep(self):
        ti = ToolInput(
            "tag",
            String(optional=True),
            prefix="--amazing=",
            separate_value_from_prefix=False,
        )
        resp = wdl.translate_command_input(ti)
        self.assertEqual(
            '~{if defined(tag) then ("--amazing=\'" + tag + "\'") else "")}',
            resp.get_string(),
        )

    def test_default_nooptional_position(self):
        # this will get turned into an optional
        ti = ToolInput("tag", String(), position=0, default="defval")
        resp = wdl.translate_command_input(ti)
        self.assertEqual('~{select_first([tag, "defval"])}', resp.get_string())

    def test_default_nooptional_prefix_sep(self):
        ti = ToolInput("tag", String(), prefix="--amazing", default="defval")
        resp = wdl.translate_command_input(ti)
        self.assertEqual(
            "--amazing '~{select_first([tag, \"defval\"])}'", resp.get_string()
        )

    def test_default_nooptional_prefix_nosep(self):
        ti = ToolInput(
            "tag",
            String(),
            prefix="--amazing=",
            separate_value_from_prefix=False,
            default="defval",
        )
        resp = wdl.translate_command_input(ti)
        self.assertEqual(
            "--amazing='~{select_first([tag, \"defval\"])}'", resp.get_string()
        )

    def test_default_optional_position(self):
        ti = ToolInput("tag", String(optional=True), position=0, default="defval")
        resp = wdl.translate_command_input(ti)
        self.assertEqual(
            '~{if defined(select_first([tag, "defval"])) then ("\'" + select_first([tag, "defval"]) + "\'") else ""}',
            resp.get_string(),
        )

    def test_default_optional_prefix_sep(self):
        ti = ToolInput(
            "tag", String(optional=True), prefix="--amazing", default="defval"
        )
        resp = wdl.translate_command_input(ti)
        self.assertEqual(
            '~{if defined(select_first([tag, "defval"])) then ("--amazing \'" + select_first([tag, "defval"]) + "\'") else "")}',
            resp.get_string(),
        )

    def test_default_optional_prefix_nosep(self):
        ti = ToolInput(
            "tag",
            String(optional=True),
            prefix="--amazing=",
            separate_value_from_prefix=False,
            default="defval",
        )
        resp = wdl.translate_command_input(ti)
        self.assertEqual(
            '~{if defined(select_first([tag, "defval"])) then ("--amazing=\'" + select_first([tag, "defval"]) + "\'") else "")}',
            resp.get_string(),
        )

    def test_bind_boolean_as_default(self):
        ti = ToolInput("tag", Boolean(optional=True), prefix="--amazing", default=True)
        resp = wdl.translate_command_input(ti).get_string()
        self.assertEqual(
            '~{if defined(select_first([tag, true])) then "--amazing" else ""}', resp
        )


class TestWdlInputTranslation(unittest.TestCase):
    def test_string_nooptional_nodefault(self):
        s = String()
        self.assertEqual("String", s.wdl(has_default=False).get_string())

    def test_string_nooptional_default(self):
        s = String()
        # As of 2019-07-10, the defaults are applied within the command input, so these can be null
        self.assertEqual("String?", s.wdl(has_default=True).get_string())

    def test_string_optional_nodefault(self):
        s = String(optional=True)
        self.assertEqual("String?", s.wdl(has_default=False).get_string())

    def test_string_optional_default(self):
        s = String(optional=True)
        self.assertEqual("String?", s.wdl(has_default=True).get_string())


class TestWdlEnvVar(unittest.TestCase):
    def test_environment1(self):
        t = WdlTranslator().translate_tool_internal(tool=TestTool())
        s = t.get_string()
        print(s)


class TestWdlMaxResources(unittest.TestCase):
    def test_cores(self):
        tool = TestTool()
        resources = WdlTranslator.build_resources_input(tool.wrapped_in_wf(), {})
        self.assertEqual(
            2, resources["TestTranslationtoolWf.testtranslationtool_runtime_cpu"]
        )

    def test_max_cores(self):
        tool = TestTool()
        resources = WdlTranslator.build_resources_input(
            tool.wrapped_in_wf(), {}, max_cores=1
        )
        self.assertEqual(
            1, resources["TestTranslationtoolWf.testtranslationtool_runtime_cpu"]
        )

    def test_memory(self):
        tool = TestTool()
        resources = WdlTranslator.build_resources_input(tool.wrapped_in_wf(), {})
        self.assertEqual(
            2, resources["TestTranslationtoolWf.testtranslationtool_runtime_memory"]
        )

    def test_max_memory(self):
        tool = TestTool()
        resources = WdlTranslator.build_resources_input(
            tool.wrapped_in_wf(), {}, max_mem=1
        )
        self.assertEqual(
            1, resources["TestTranslationtoolWf.testtranslationtool_runtime_memory"]
        )


class TestWdlScatterByMultipleFields(unittest.TestCase):
    def test_scatter_single(self):
        w = WorkflowBuilder("sbmf")
        w.input("inp", Array(str))
        w.input("inp2", str)

        step = w.step(
            "dotTool",
            SingleTestTool(inputs=w.inp, input2=w.inp2),
            scatter=ScatterDescription(fields=["inputs"], method=ScatterMethods.dot),
        )

        outp = wdl.translate_step_node(
            step, "A.SingleTestTool", {}, {"inp", "inp2"}, None
        )
        expected = """\
scatter (i in inp) {
   call A.SingleTestTool as dotTool {
    input:
      inputs=i,
      input2=inp2
  }
}"""
        self.assertEqual(expected, outp.get_string(indent=0))

    def test_scatter_single_no_description(self):
        w = WorkflowBuilder("sbmf")
        w.input("inp", Array(str))
        w.input("inp2", str)

        step = w.step(
            "dotTool", SingleTestTool(inputs=w.inp, input2=w.inp2), scatter="inputs"
        )

        outp = wdl.translate_step_node(
            step, "A.SingleTestTool", {}, {"inp", "inp2"}, None
        )
        expected = """\
scatter (i in inp) {
   call A.SingleTestTool as dotTool {
    input:
      inputs=i,
      input2=inp2
  }
}"""
        self.assertEqual(expected, outp.get_string(indent=0))

    def test_dot_2(self):
        w = WorkflowBuilder("sbmf")
        w.input("inp", Array(str))
        w.input("inp2", Array(str))

        step = w.step(
            "dotTool",
            SingleTestTool(inputs=w.inp, input2=w.inp2),
            scatter=ScatterDescription(
                fields=["inputs", "input2"], method=ScatterMethods.dot
            ),
        )

        outp = wdl.translate_step_node(
            step, "A.SingleTestTool", {}, {"inp", "inp2"}, None
        )
        expected = """\
scatter (Q in zip(inp, inp2)) {
   call A.SingleTestTool as dotTool {
    input:
      inputs=Q.left,
      input2=Q.right
  }
}"""
        self.assertEqual(expected, outp.get_string(indent=0))

    def test_dot_3(self):
        w = WorkflowBuilder("sbmf")
        w.input("inp", Array(str))
        w.input("inp2", Array(str))
        w.input("inp3", Array(str))

        step = w.step(
            "dotTool",
            SingleTestTool(inputs=w.inp, input2=w.inp2, input3=w.inp3),
            scatter=ScatterDescription(
                fields=["inputs", "input2", "input3"], method=ScatterMethods.dot
            ),
        )

        outp = wdl.translate_step_node(
            step, "A.SingleTestTool", {}, {"inp", "inp2", "inp3"}, None
        )
        expected = """\
scatter (Q in zip(inp, zip(inp2, inp3))) {
   call A.SingleTestTool as dotTool {
    input:
      inputs=Q.left,
      input2=Q.right.left,
      input3=Q.right.right
  }
}"""
        self.assertEqual(expected, outp.get_string(indent=0))

    def test_dot_4(self):
        w = WorkflowBuilder("sbmf")
        w.input("inp", Array(str))
        w.input("inp2", Array(str))
        w.input("inp3", Array(str))
        w.input("inp4", Array(str))

        step = w.step(
            "dotTool",
            SingleTestTool(inputs=w.inp, input2=w.inp2, input3=w.inp3, input4=w.inp4),
            scatter=ScatterDescription(
                fields=["inputs", "input2", "input3", "input4"],
                method=ScatterMethods.dot,
            ),
        )

        outp = wdl.translate_step_node(
            step, "A.SingleTestTool", {}, {"inp", "inp2", "inp3", "inp4"}, None
        )
        expected = """\
scatter (Q in zip(inp, zip(inp2, zip(inp3, inp4)))) {
   call A.SingleTestTool as dotTool {
    input:
      inputs=Q.left,
      input2=Q.right.left,
      input3=Q.right.right.left,
      input4=Q.right.right.right
  }
}"""
        self.assertEqual(expected, outp.get_string(indent=0))

    def test_dot_2_secondary(self):
        w = WorkflowBuilder("sbmf")
        w.input("inp", Array(TxtSecondary))
        w.input("inp2", Array(str))

        step = w.step(
            "dotTool",
            MultipleEcho(input1=w.inp, input2=w.inp2),
            scatter=ScatterDescription(
                fields=["input1", "input2"], method=ScatterMethods.dot
            ),
        )

        outp = wdl.translate_step_node(
            step, "A.SingleTestTool", {}, {"inp", "inp2"}, None
        )
        expected = """\
scatter (Q in zip(transpose([inp, inp_qt]), inp2)) {
   call A.SingleTestTool as dotTool {
    input:
      input1=Q.left[0],
      input1_qt=Q.left[1],
      input2=Q.right
  }
}"""
        self.assertEqual(expected, outp.get_string(indent=0))


class TestRuntimeOverrideGenerator(unittest.TestCase):
    def test_basic(self):
        w = WorkflowBuilder("wb")
        w.input("inp", str)
        w.step("echo", SingleTestTool(inputs=w.inp))
        w.step("echo_2", SingleTestTool(inputs=w.inp))

        wf, _, _ = w.translate(
            "wdl",
            to_console=False,
            with_resource_overrides=True,
            allow_empty_container=True,
        )
        _tooldef = """\
workflow wb {
  input {
    String inp
    Int? echo_runtime_memory
    Int? echo_runtime_cpu
    String echo_runtime_disks
    Int? echo_2_runtime_memory
    Int? echo_2_runtime_cpu
    String echo_2_runtime_disks
  }
  call T.TestStepTool as echo {
    input:
      inputs=inp,
      runtime_memory=echo_runtime_memory,
      runtime_cpu=echo_runtime_cpu,
      runtime_disks=echo_runtime_disks
  }
  call T.TestStepTool as echo_2 {
    input:
      inputs=inp,
      runtime_memory=echo_2_runtime_memory,
      runtime_cpu=echo_2_runtime_cpu,
      runtime_disks=echo_2_runtime_disks
  }
}"""
        self.assertEqual(_tooldef, "\n".join(wf.split("\n")[4:]))


class TestLinkStatements(unittest.TestCase):
    def test_1(self):
        import janis_core as j

        class FileWithSec(j.File):
            def __init__(self, optional=False):
                super().__init__(optional=optional, extension=".txt")

            def secondary_files(self):
                return [".sec"]

        Tool = j.CommandToolBuilder(
            tool="ls",
            base_command=["ls"],
            inputs=[
                j.ToolInput(
                    "inp", FileWithSec, secondaries_present_as={".sec": "^.sec"}
                )
            ],
            outputs=[
                j.ToolOutput("std", j.Stdout),
                j.ToolOutput(
                    "out",
                    FileWithSec,
                    secondaries_present_as={".sec": "^.sec"},
                    glob=j.InputSelector("inp"),
                ),
            ],
            container="ubuntu:latest",
            version="v0.1.0",
        )

        Tool.translate("wdl")


class WorkflowWdlInputDefaultOperator(unittest.TestCase):
    def test_string_formatter(self):
        wf = WorkflowBuilder("wf")
        wf.input("sampleName", str)
        wf.input("platform", str)

        wf.input(
            "readGroupHeaderLine",
            String(),
            default=StringFormatter(
                "@RG\\tID:{name}\\tSM:{name}\\tLB:{name}\\tPL:{pl}",
                name=InputSelector("sampleName"),
                pl=InputSelector("platform"),
            ),
        )
        wf.step("print", EchoTestTool(inp=wf.readGroupHeaderLine))
        wf.output("out", source=wf.print)
        derived, _, _ = wf.translate("wdl", to_console=False)
        expected = """\
version development

import "tools/EchoTestTool.wdl" as E

workflow wf {
  input {
    String sampleName
    String platform
    String? readGroupHeaderLine = "@RG\\tID:~{sampleName}\\tSM:~{sampleName}\\tLB:~{sampleName}\\tPL:~{platform}"
  }
  call E.EchoTestTool as print {
    input:
      inp=select_first([readGroupHeaderLine, "@RG\\tID:~{sampleName}\\tSM:~{sampleName}\\tLB:~{sampleName}\\tPL:~{platform}"])
  }
  output {
    File out = print.out
  }
}"""
        self.assertEqual(expected, derived)


class TestWdlContainerOverride(unittest.TestCase):
    def test_tool_dict_override(self):
        expected_container = "container/override"

        tool = SingleTestTool()
        translated = tool.translate(
            "wdl", to_console=False, container_override={tool.id(): expected_container}
        )

        line = translated.splitlines()[20].strip()
        self.assertEqual(f'docker: "{expected_container}"', line)

    def test_tool_string_override(self):
        expected_container = "container/override"

        tool = SingleTestTool()
        translated = tool.translate(
            "wdl", to_console=False, container_override=expected_container
        )

        line = translated.splitlines()[20].strip()
        self.assertEqual(f'docker: "{expected_container}"', line)

    def test_tool_override_casecheck(self):
        expected_container = "container/override"

        tool = SingleTestTool()

        # Assert that our tool id is not UPPER, so when we override with the
        toolid_upper = tool.id().upper()
        self.assertNotEqual(tool.id(), toolid_upper)
        translated = tool.translate(
            "wdl",
            to_console=False,
            container_override={toolid_upper: expected_container},
        )

        line = translated.splitlines()[20].strip()
        self.assertEqual(f'docker: "{expected_container}"', line)


class TestWdlSecondaryTranslation(unittest.TestCase):
    def test_secondary_connection(self):
        wf = WorkflowBuilder("wf")
        wf.input("ref", TestTypeWithSecondary)

        wf.step("stp", TestToolWithSecondaryInput(inp=wf.ref))

        trans = wf.translate("wdl")


class TestCompleteOperators(unittest.TestCase):
    def test_step_input(self):

        ret, _, _ = TestWorkflowWithStepInputExpression().translate(
            "wdl", to_console=False
        )
        expected = """\
version development

import "tools/EchoTestTool.wdl" as E

workflow TestWorkflowWithStepInputExpression {
  input {
    String? mystring
    String? mystring_backup
  }
  call E.EchoTestTool as print {
    input:
      inp=if (defined(mystring)) then mystring else mystring_backup
  }
  output {
    File out = print.out
  }
}"""
        self.assertEqual(expected, ret)

    def test_separator(self):
        tf = CommandToolBuilder(
            tool="test_sep_operator",
            base_command="echo",
            inputs=[ToolInput("inp", Array(String))],
            arguments=[
                ToolArgument(JoinOperator(InputSelector("inp"), ","), position=0)
            ],
            outputs=[ToolOutput("out", Stdout)],
            container="ubuntu:latest",
            version="v",
        )

        tf.translate("cwl", to_disk=True, export_path="~/Desktop/tmp/wdltests/")

    def test_array_step_input(self):
        wf = WorkflowBuilder("cwl_test_array_step_input")
        wf.input("inp1", Optional[str])
        wf.input("inp2", Optional[str])

        wf.step(
            "print",
            ArrayTestTool(
                inputs=[
                    If(IsDefined(wf.inp1), wf.inp1, "default1"),
                    If(IsDefined(wf.inp2), wf.inp2 + "_suffix", ""),
                ]
            ),
        ),

        wf.output("out", source=wf.print)

        ret, _, _ = wf.translate("wdl", to_console=False, allow_empty_container=True)

        expected = """\
version development

import "tools/ArrayStepTool.wdl" as A

workflow cwl_test_array_step_input {
  input {
    String? inp1
    String? inp2
  }
  call A.ArrayStepTool as print {
    input:
      inputs=[if (defined(inp1)) then inp1 else "default1", if (defined(inp2)) then (inp2 + "_suffix") else ""]
  }
  output {
    Array[File] out = print.outs
  }
}"""

        self.assertEqual(expected, ret)<|MERGE_RESOLUTION|>--- conflicted
+++ resolved
@@ -33,11 +33,8 @@
     TestWorkflowWithStepInputExpression,
     ArrayTestTool,
     EchoTestTool,
+    FilenameGeneratedTool,
 )
-<<<<<<< HEAD
-=======
-from janis_core.tests.testtools import SingleTestTool, FilenameGeneratedTool
->>>>>>> aed92227
 from janis_core.translations import WdlTranslator
 from janis_core.operators import CpuSelector, StringFormatter
 
