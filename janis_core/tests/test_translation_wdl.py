--- conflicted
+++ resolved
@@ -2,7 +2,6 @@
 from typing import Optional
 
 import wdlgen
-from janis_core.types import Float
 
 import janis_core.translations.wdl as wdl
 from janis_core import (
@@ -20,6 +19,7 @@
     WildcardSelector,
     Boolean,
     Int,
+    Float,
     CommandToolBuilder,
 )
 from janis_core.operators import CpuSelector, StringFormatter
@@ -1236,7 +1236,6 @@
             'memory: "~{select_first([runtime_memory, if ((size(inputFile, "MB") > 1024)) then 4 else 2, 4])}G"',
             memory,
         )
-<<<<<<< HEAD
         self.assertEqual("duration: select_first([runtime_seconds, 60, 86400])", time)
 
     def test_base(self):
@@ -1259,7 +1258,6 @@
         self.assertEqual(
             'disks: "local-disk ~{select_first([runtime_disks, 20])} SSD"', disks
         )
-=======
 
 
 class TestReadContentsOperator(unittest.TestCase):
@@ -1287,5 +1285,4 @@
             version="-1",
         )
 
-        t.translate("wdl", allow_empty_container=True)
->>>>>>> a8d7a0ed
+        t.translate("wdl", allow_empty_container=True)