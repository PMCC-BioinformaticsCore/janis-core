from typing import Dict, List, Any, Optional, Union

from janis_core.operators.logical import If, IsDefined
from janis_core.types import Filename

from janis_core import (
    ToolOutput,
    ToolInput,
    String,
    CommandTool,
    Stdout,
    InputSelector,
    Array,
    File,
    WildcardSelector,
    StringFormatter,
    ToolArgument,
    InputDocumentation,
    InputQualityType,
    Workflow,
<<<<<<< HEAD
    FirstOperator,
=======
    ForEachSelector,
>>>>>>> 7ea5fb9c
)


class EchoTestTool(CommandTool):
    def tool(self) -> str:
        return "EchoTestTool"

    def base_command(self) -> Optional[Union[str, List[str]]]:
        return "echo"

    def inputs(self) -> List[ToolInput]:
        return [ToolInput("inp", str, position=0)]

    def outputs(self):
        return [ToolOutput("out", Stdout)]

    def container(self) -> str:
        return "ubuntu:latest"

    def version(self) -> str:
        return "TEST"


class OperatorResourcesTestTool(EchoTestTool):
    def inputs(self) -> List[ToolInput]:
        return [ToolInput("inputFile", File, position=1), ToolInput("outputFiles", int)]

    def memory(self, hints: Dict[str, Any]):
        return If(InputSelector("inputFile").file_size() > 1024, 4, 2)

    def cpus(self, hints: Dict[str, Any]):
        return 2 * InputSelector("outputFiles")

    def time(self, hints: Dict[str, Any]):
        return 60


class CatTestTool(CommandTool):
    def tool(self) -> str:
        return "CatTestTool"

    def base_command(self) -> Optional[Union[str, List[str]]]:
        return "cat"

    def inputs(self) -> List[ToolInput]:
        return [ToolInput("inp", File, position=0)]

    def outputs(self):
        return [ToolOutput("out", Stdout)]

    def container(self) -> str:
        return "ubuntu:latest"

    def version(self) -> str:
        return "TEST"


class SingleTestTool(CommandTool):
    def tool(self):
        return "TestStepTool"

    def base_command(self):
        return "echo"

    def inputs(self):
        return [
            ToolInput("input1", String(), position=0),
            ToolInput("input2", String(optional=True), position=1),
            ToolInput("input3", String(optional=True), position=2),
            ToolInput("input4", String(optional=True), position=3),
        ]

    def friendly_name(self):
        return None

    def outputs(self):
        return [ToolOutput("out", String(), glob=WildcardSelector("*"))]

    def container(self):
        return None

    def version(self):
        return None


class FilenameGeneratedTool(SingleTestTool):
    def id(self):
        return "filenamegeneratedtool"

    def inputs(self):
        return [
            ToolInput("inp", str),
            ToolInput("inpOptional", Optional[str]),
            ToolInput("fileInp", File(extension=".txt")),
            ToolInput("fileInpOptional", File(extension=".txt", optional=True)),
            ToolInput(
                "generatedInp",
                Filename(prefix=InputSelector("inp"), extension=""),
                position=0,
            ),
            ToolInput(
                "generatedInpOptional",
                Filename(prefix=InputSelector("inpOptional")),
                position=0,
            ),
            ToolInput(
                "generatedFileInp",
                Filename(
                    prefix=InputSelector("fileInp", remove_file_extension=True),
                    suffix=".transformed",
                    extension=".fnp",
                ),
                position=0,
            ),
            ToolInput(
                "generatedFileInpOptional",
                Filename(
                    prefix=InputSelector("fileInpOptional", remove_file_extension=True),
                    suffix=".optional",
                    extension=".txt",
                ),
                position=0,
            ),
        ]


class ArrayTestTool(CommandTool):
    def tool(self):
        return "ArrayStepTool"

    def friendly_name(self):
        return None

    def base_command(self):
        return "echo"

    def inputs(self):
        return [ToolInput("inps", Array(String()), position=1)]

    def outputs(self):
        return [ToolOutput("outs", Array(File()), glob=WildcardSelector("*"))]

    def container(self):
        return None

    def version(self):
        return None


class TestTool(CommandTool):
    def tool(self):
        return "TestTranslationtool"

    def base_command(self):
        return "echo"

    def inputs(self) -> List[ToolInput]:
        return [
            ToolInput("testtool", String()),
            ToolInput("arrayInp", Array(String, optional=True)),
        ]

    def arguments(self) -> List[ToolArgument]:
        return [ToolArgument(StringFormatter('test:\\t:escaped:\\n:characters"'))]

    def outputs(self) -> List[ToolOutput]:
        return [ToolOutput("std", Stdout())]

    def cpus(self, hints: Dict[str, Any]):
        return 2

    def memory(self, hints: Dict[str, Any]):
        return 2

    def friendly_name(self) -> str:
        return "Tool for testing translation"

    def container(self):
        return "ubuntu:latest"

    def version(self):
        return None

    def env_vars(self):
        return {"test1": InputSelector("testtool")}


class TestToolV2(TestTool):
    def version(self):
        return "v0.0.2"


class TestToolWithSecondaryOutput(TestTool):
    def outputs(self):
        return [
            ToolOutput(
                "out", TestTypeWithSecondary(), glob=InputSelector("testtool") + "/out"
            )
        ]


class TestToolWithSecondaryInput(CatTestTool):
    def inputs(self) -> List[ToolInput]:
        return [ToolInput("inp", TestTypeWithSecondary, position=0)]


class TestTypeWithSecondary(File):
    def __init__(self, optional=False):
        super().__init__(optional, extension=".txt")

    @staticmethod
    def secondary_files():
        return ["^.txt"]


class TestTypeWithNonEscapedSecondary(File):
    @staticmethod
    def secondary_files():
        return [".txt"]


class TestInputQualityTool(CommandTool):
    def tool(self) -> str:
        return "TESTONLY_inputQualityTool"

    def base_command(self) -> Optional[Union[str, List[str]]]:
        return "echo"

    def inputs(self) -> List[ToolInput]:
        return [
            ToolInput(
                "user", str, doc=InputDocumentation(None, quality=InputQualityType.user)
            ),
            ToolInput(
                "static",
                str,
                doc=InputDocumentation(None, quality=InputQualityType.static),
            ),
            ToolInput(
                "configuration",
                str,
                doc=InputDocumentation(None, quality=InputQualityType.configuration),
            ),
            ToolInput("none", str, doc=InputDocumentation(None, quality=None)),
        ]

    def outputs(self) -> List[ToolOutput]:
        return [ToolOutput("out", Stdout)]

    def container(self) -> str:
        return "ubuntu:latest"

    def version(self) -> str:
        return "TEST"


class TestWorkflowWithStepInputExpression(Workflow):
    def constructor(self):
        self.input("mystring", Optional[str], value="")
        self.input("mystring_backup", Optional[str])

        self.step(
            "print",
            EchoTestTool(
                inp=If(IsDefined(self.mystring), self.mystring, self.mystring_backup)
            ),
        )

        self.output("out", source=self.print)

    def friendly_name(self):
        return "TEST: WorkflowWithStepInputExpression"

    def id(self) -> str:
        return self.__class__.__name__


class TestWorkflowThatOutputsArraysOfSecondaryFiles(Workflow):
    def id(self) -> str:
        return "TestWorkflowThatOutputsArraysOfSecondaryFiles"

    def friendly_name(self):
        return "Test Workflow That outputs ararys of secondary files"

    def constructor(self):
        self.input("inp", Array(String))

        self.step(
            "stp", TestToolWithSecondaryOutput(testtool=self.inp), scatter="testtool"
        )

        self.output("out", source=self.stp.out)


<<<<<<< HEAD
class TestWorkflowWithConditionStep(Workflow):
    def constructor(self):
        self.input("mystring", Optional[str], value=None)

        someString = FirstOperator(
            [
                self.mystring,
                self.step(
                    "get_string",
                    EchoTestTool(inp="Some default value"),
                    when=self.mystring.is_null(),
                ).out,
            ]
        )

        self.step(
            "print",
            EchoTestTool(inp=someString),
        )

        self.output("out", source=self.print)

    def friendly_name(self):
        return "TEST: TestWorkflowWithConditionStep"

    def id(self) -> str:
        return self.__class__.__name__


class TestWorkflowWithAliasSelectorWorkflow(Workflow):
    def id(self) -> str:
        return "TestWorkflowWithAliasSelectorWorkflow"

    def friendly_name(self):
        return "Test Workflow with alias selector in the output"

    def constructor(self):
        self.input("inp", String, value="abc")

        self.step("stp1", TestToolWithSecondaryOutput(testtool=self.inp))
        self.step("stp2", CatTestTool(inp=self.stp1.out.as_type(File)))

        self.output("out", source=self.stp1.out)
=======
class TestForEach(Workflow):
    def constructor(self):
        self.input("inp", Array(str))
        self.step(
            "print", EchoTestTool(inp=ForEachSelector() + "-hello"), _foreach=self.inp
        )
        self.output("out", source=self.print.out)

    def friendly_name(self):
        return self.id()

    def id(self) -> str:
        return "TestForEach"
>>>>>>> 7ea5fb9c
<|MERGE_RESOLUTION|>--- conflicted
+++ resolved
@@ -18,11 +18,8 @@
     InputDocumentation,
     InputQualityType,
     Workflow,
-<<<<<<< HEAD
     FirstOperator,
-=======
     ForEachSelector,
->>>>>>> 7ea5fb9c
 )
 
 
@@ -317,7 +314,6 @@
         self.output("out", source=self.stp.out)
 
 
-<<<<<<< HEAD
 class TestWorkflowWithConditionStep(Workflow):
     def constructor(self):
         self.input("mystring", Optional[str], value=None)
@@ -361,7 +357,8 @@
         self.step("stp2", CatTestTool(inp=self.stp1.out.as_type(File)))
 
         self.output("out", source=self.stp1.out)
-=======
+
+
 class TestForEach(Workflow):
     def constructor(self):
         self.input("inp", Array(str))
@@ -374,5 +371,4 @@
         return self.id()
 
     def id(self) -> str:
-        return "TestForEach"
->>>>>>> 7ea5fb9c
+        return "TestForEach"