from typing import Dict, List, Any, Optional, Union

<<<<<<< HEAD
from janis_core.operators.logical import If, IsDefined
=======
from janis_core.types import Filename
>>>>>>> aed92227

from janis_core import (
    ToolOutput,
    ToolInput,
    String,
    CommandTool,
    Stdout,
    InputSelector,
    Array,
    File,
    WildcardSelector,
    StringFormatter,
    ToolArgument,
    InputDocumentation,
    InputQualityType,
    Workflow,
)


class EchoTestTool(CommandTool):
    def tool(self) -> str:
        return "EchoTestTool"

    def base_command(self) -> Optional[Union[str, List[str]]]:
        return "echo"

    def inputs(self) -> List[ToolInput]:
        return [ToolInput("inp", str, position=0)]

    def outputs(self):
        return [ToolOutput("out", Stdout)]

    def container(self) -> str:
        return "ubuntu:latest"

    def version(self) -> str:
        return "TEST"


class CatTestTool(CommandTool):
    def tool(self) -> str:
        return "CatTestTool"

    def base_command(self) -> Optional[Union[str, List[str]]]:
        return "cat"

    def inputs(self) -> List[ToolInput]:
        return [ToolInput("inp", File, position=0)]

    def outputs(self):
        return [ToolOutput("out", Stdout)]

    def container(self) -> str:
        return "ubuntu:latest"

    def version(self) -> str:
        return "TEST"


class SingleTestTool(CommandTool):
    @staticmethod
    def tool():
        return "TestStepTool"

    @staticmethod
    def base_command():
        return "echo"

    def inputs(self):
        return [
            ToolInput("inputs", String(), position=0),
            ToolInput("input2", String(optional=True), position=1),
            ToolInput("input3", String(optional=True), position=2),
            ToolInput("input4", String(optional=True), position=3),
        ]

    def friendly_name(self):
        return None

    def outputs(self):
        return [ToolOutput("out", String(), glob=WildcardSelector("*"))]

    @staticmethod
    def container():
        return None

    @staticmethod
    def version():
        return None


class FilenameGeneratedTool(SingleTestTool):
    def id(self):
        return "filenamegeneratedtool"

    def inputs(self):
        return [
            ToolInput("inp", str),
            ToolInput("inpOptional", Optional[str]),
            ToolInput("fileInp", File(extension=".txt")),
            ToolInput("fileInpOptional", File(extension=".txt", optional=True)),
            ToolInput(
                "generatedInp",
                Filename(input_to_select="inp", extension=""),
                position=0,
            ),
            ToolInput(
                "generatedInpOptional",
                Filename(input_to_select="inpOptional"),
                position=0,
            ),
            ToolInput(
                "generatedFileInp",
                Filename(
                    input_to_select="fileInp", suffix=".transformed", extension=".fnp"
                ),
                position=0,
            ),
            ToolInput(
                "generatedFileInpOptional",
                Filename(
                    input_to_select="fileInpOptional",
                    suffix=".optional",
                    extension=".txt",
                ),
                position=0,
            ),
        ]


class ArrayTestTool(CommandTool):
    @staticmethod
    def tool():
        return "ArrayStepTool"

    def friendly_name(self):
        return None

    @staticmethod
    def base_command():
        return "echo"

    def inputs(self):
        return [ToolInput("inputs", Array(String()), position=1)]

    def outputs(self):
        return [ToolOutput("outs", Array(File()), glob=WildcardSelector("*"))]

    @staticmethod
    def container():
        return None

    @staticmethod
    def version():
        return None


class TestTool(CommandTool):
    @staticmethod
    def tool():
        return "TestTranslationtool"

    @staticmethod
    def base_command():
        return "echo"

    def inputs(self) -> List[ToolInput]:
        return [ToolInput("testtool", String())]

    def arguments(self) -> List[ToolArgument]:
        return [ToolArgument(StringFormatter('test:\\t:escaped:\\n:characters"'))]

    def outputs(self) -> List[ToolOutput]:
        return [ToolOutput("std", Stdout())]

    def cpus(self, hints: Dict[str, Any]):
        return 2

    def memory(self, hints: Dict[str, Any]):
        return 2

    def friendly_name(self) -> str:
        return "Tool for testing translation"

    @staticmethod
    def container():
        return "ubuntu:latest"

    @staticmethod
    def version():
        return None

    def env_vars(self):
        return {"test1": InputSelector("testtool")}


class TestToolWithSecondaryOutput(TestTool):
    def outputs(self):
        return [
            ToolOutput(
                "out", TestTypeWithSecondary(), glob=InputSelector("testtool") + "/out"
            )
        ]


class TestToolWithSecondaryInput(CatTestTool):
    def inputs(self) -> List[ToolInput]:
        return [ToolInput("inp", TestTypeWithSecondary, position=0)]


class TestTypeWithSecondary(File):
    @staticmethod
    def secondary_files():
        return ["^.txt"]


class TestTypeWithNonEscapedSecondary(File):
    @staticmethod
    def secondary_files():
        return [".txt"]


class TestInputQualityTool(CommandTool):
    def tool(self) -> str:
        return "TESTONLY_inputQualityTool"

    def base_command(self) -> Optional[Union[str, List[str]]]:
        return "echo"

    def inputs(self) -> List[ToolInput]:
        return [
            ToolInput(
                "user", str, doc=InputDocumentation(None, quality=InputQualityType.user)
            ),
            ToolInput(
                "static",
                str,
                doc=InputDocumentation(None, quality=InputQualityType.static),
            ),
            ToolInput(
                "configuration",
                str,
                doc=InputDocumentation(None, quality=InputQualityType.configuration),
            ),
            ToolInput("none", str, doc=InputDocumentation(None, quality=None)),
        ]

    def outputs(self) -> List[ToolOutput]:
        return [ToolOutput("out", Stdout)]

    def container(self) -> str:
        return "ubuntu:latest"

    def version(self) -> str:
        return "TEST"


class TestWorkflowWithStepInputExpression(Workflow):
    def constructor(self):
        self.input("mystring", Optional[str], value="")
        self.input("mystring_backup", Optional[str])

        self.step(
            "print",
            EchoTestTool(
                inp=If(IsDefined(self.mystring), self.mystring, self.mystring_backup)
            ),
        )

        self.output("out", source=self.print)

    def friendly_name(self):
        return "TEST: WorkflowWithStepInputExpression"

    def id(self) -> str:
        return self.__class__.__name__<|MERGE_RESOLUTION|>--- conflicted
+++ resolved
@@ -1,10 +1,7 @@
 from typing import Dict, List, Any, Optional, Union
 
-<<<<<<< HEAD
 from janis_core.operators.logical import If, IsDefined
-=======
 from janis_core.types import Filename
->>>>>>> aed92227
 
 from janis_core import (
     ToolOutput,
