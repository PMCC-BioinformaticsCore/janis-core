import unittest

from janis_core.translations import WdlTranslator
from janis_core.utils import is_module_available
from janis_core.workflow.workflow import WorkflowBuilder


@unittest.skipUnless(is_module_available("janis_unix"), "janis_unix is not available")
class TestConditionals(unittest.TestCase):
    def test_1(self):
        from janis_unix import Echo, Cat

        w = WorkflowBuilder("conditionalTest")

        w.input("inp", int, value=1)
        w.input("name", str, value="Michael")

        w.step("echo", Echo(inp=w.name), when=w.inp > 1)
        w.step("cat", Cat(file=w.echo.out), when=w.echo.out.equals("Hello, Michael"))

        w.output("out", source=w.echo.out)

        w.translate(
            "wdl"  # to_disk=True, export_path="~/Desktop/tmp/{name}", validate=True
        )

    def test_switch(self):
        from janis_unix import Echo, Cat

        w = WorkflowBuilder("switchTest")

        w.input("inp", int, value=2)
        w.input("inp1", str, value="Hello")
        w.input("inp2", str, value="Hi there")

        w.conditional(
            "echoswitch",
            [
                (w.inp > 1, Echo(inp=w.inp1)),
                (w.inp.equals(1), Echo(inp="tasy case")),
                Echo(inp=w.inp2),
            ],
        )

        w.output("out", source=w.echoswitch)

<<<<<<< HEAD
        wdl_wf, _, wdl_tools = w.translate(
            "wdl",
            to_console=False,
            to_disk=True,
            export_path="~/Desktop/tmp/{name}",
            validate=True,
        )

        echoswitch = [w for w in wdl_tools if w[0] == "tools/echoswitch.wdl"][0][1]
        print(echoswitch)

        # print(wdl_wf)
=======
        _, wdl_tools = WdlTranslator.translate_workflow(w)
        expected = """\
version development

import "echo_v1_0_0.wdl" as E

workflow echoswitch {
  input {
    Int cond_inp
    String switch_case_1_inp
    String? switch_case_2_inp = "tasy case"
    String switch_case_3_inp
  }
  if ((cond_inp > 1)) {
     call E.echo as switch_case_1 {
      input:
        inp=switch_case_1_inp
    }
  }
  if (((cond_inp == 1) && !((cond_inp > 1)))) {
     call E.echo as switch_case_2 {
      input:
        inp=select_first([switch_case_2_inp, "tasy case"])
    }
  }
  if (!(((cond_inp > 1) || (cond_inp == 1)))) {
     call E.echo as switch_case_3 {
      input:
        inp=switch_case_3_inp
    }
  }
  output {
    File out = select_first([switch_case_1.out, switch_case_2.out, switch_case_3.out])
  }
}"""

        echoswitch = wdl_tools["echoswitch"].get_string()
        self.assertEqual(expected, echoswitch)
>>>>>>> 3e3b6bed
<|MERGE_RESOLUTION|>--- conflicted
+++ resolved
@@ -44,20 +44,6 @@
 
         w.output("out", source=w.echoswitch)
 
-<<<<<<< HEAD
-        wdl_wf, _, wdl_tools = w.translate(
-            "wdl",
-            to_console=False,
-            to_disk=True,
-            export_path="~/Desktop/tmp/{name}",
-            validate=True,
-        )
-
-        echoswitch = [w for w in wdl_tools if w[0] == "tools/echoswitch.wdl"][0][1]
-        print(echoswitch)
-
-        # print(wdl_wf)
-=======
         _, wdl_tools = WdlTranslator.translate_workflow(w)
         expected = """\
 version development
@@ -96,4 +82,5 @@
 
         echoswitch = wdl_tools["echoswitch"].get_string()
         self.assertEqual(expected, echoswitch)
->>>>>>> 3e3b6bed
+
+        # print(wdl_wf)