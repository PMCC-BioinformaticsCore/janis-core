--- conflicted
+++ resolved
@@ -1,9 +1,7 @@
-from typing import Dict, Any, List, Tuple, TypeVar
-
-T = TypeVar("T")
+from typing import Dict, Any, List, Tuple
 
 
-def first_value(d: Dict[str, T]) -> T:
+def first_value(d: Dict):
     return next(iter(d.values()))
 
 
@@ -62,10 +60,10 @@
     return f"{methodname}({items[0]}, {recursive_2param_wrap(methodname, items[1:])})"
 
 
-<<<<<<< HEAD
 def is_module_available(module_name):
     import sys
 
+    torch_loader = None
     if sys.version_info < (3, 0):
         # python 2
         import importlib
@@ -83,11 +81,11 @@
         torch_loader = importlib.util.find_spec(module_name)
 
     return torch_loader is not None
-=======
+
+
 def find_duplicates(ar) -> List:
     counts = {}
     for x in ar:
         counts[x] = (counts[x] if x in counts else 0) + 1
 
-    return list(k for k, v in counts.items() if v > 1)
->>>>>>> 2a7e8e72
+    return list(k for k, v in counts.items() if v > 1)