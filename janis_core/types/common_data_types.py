--- conflicted
+++ resolved
@@ -2,11 +2,7 @@
 # Implementations #
 ###################
 from inspect import isclass
-<<<<<<< HEAD
-from typing import Dict, Any, List
-=======
-from typing import Union, Type, Dict, Any, Optional
->>>>>>> aed92227
+from typing import Union, Type, Dict, Any, Optional, List
 
 import cwlgen
 import wdlgen
@@ -127,7 +123,7 @@
         self.suffix = suffix
         self.guid = guid if guid is not None else str(uuid.uuid1())
 
-        from janis_core.types.selectors import InputSelector
+        from janis_core.operators.selectors import InputSelector
 
         self.input_to_select: str = input_to_select.input_to_select if isinstance(
             input_to_select, InputSelector
