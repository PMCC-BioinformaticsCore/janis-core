

import argparse
import sys 

from janis_core.ingestion import SupportedIngestion 
from janis_core.translation_deps.supportedtranslations import SupportedTranslation
from janis_core.ingestion import ingest
from janis_core.translations import translate


def main() -> None:
    sysargs = sys.argv[1:]
    args_namespace = parse_args(sysargs)
    args_dict = interpret_args(args_namespace)
    do_translate(args_dict)

def do_translate(args: dict[str, str]) -> None:
    internal = ingest(args['infile'], args['from']) 
<<<<<<< HEAD
    return translate(internal, args['to'], mode=args['mode'], export_path=args['outdir'])
=======
    return translate(internal, dest_fmt=args['to'], mode=args['mode'], export_path=args['outdir'], as_workflow=args['as_workflow'])
>>>>>>> b84a0181

def interpret_args(args: argparse.Namespace) -> dict[str, str]:
    out: dict[str, str] = {}
    for key, val in args._get_kwargs():  # workaround for '--from' name: usually a python error.
        if key == 'from':
            out['from'] = val
        elif key == 'to':
            out['to'] = val
        elif key == 'mode':
            out['mode'] = val
        elif key == 'infile':
            out['infile'] = val
        elif key == 'output_dir':
            out['outdir'] = val
        elif key == 'as_workflow':
            out['as_workflow'] = val
    return out

def parse_args(sysargs: list[str]) -> argparse.Namespace:
    parser = argparse.ArgumentParser(description='Translate a janis workflow to CWL, WDL or Nextflow')

    parser.add_argument(
        "infile", 
        help="Path to input file",
    )
    parser.add_argument(
        "--from",
        help="Language of infile. Will be autodetected if not supplied",
        choices=SupportedIngestion.all(),
        type=str
    )
    parser.add_argument(
        "--to",
        help="Language to translate to.",
        choices=SupportedTranslation.all(),
        type=str
    )
    parser.add_argument(
        "-o",
        "--output-dir",
        help="Output directory to write output to (default: translated).",
        type=str,
        default="translated"
    )
    parser.add_argument(
        "--as-workflow",
        action="store_true",
        help="For tool translation: wraps output tool in workflow.",
    )
    parser.add_argument(
        "--mode",
        help="Translate mode (default: regular). Controls extent of tool translation\n\
        - skeleton: ignores inputs which aren't used in workflow. no CLI command generation.\n\
        - regular: ignores inputs which aren't used in workflow. \n\
        - extended: full translation of all inputs & CLI command",
        type=str,
        choices=["skeleton", "regular", "extended"],
        default="extended"
    )

    return parser.parse_args(sysargs)
<|MERGE_RESOLUTION|>--- conflicted
+++ resolved
@@ -17,11 +17,7 @@
 
 def do_translate(args: dict[str, str]) -> None:
     internal = ingest(args['infile'], args['from']) 
-<<<<<<< HEAD
-    return translate(internal, args['to'], mode=args['mode'], export_path=args['outdir'])
-=======
     return translate(internal, dest_fmt=args['to'], mode=args['mode'], export_path=args['outdir'], as_workflow=args['as_workflow'])
->>>>>>> b84a0181
 
 def interpret_args(args: argparse.Namespace) -> dict[str, str]:
     out: dict[str, str] = {}
