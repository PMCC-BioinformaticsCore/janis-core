--- conflicted
+++ resolved
@@ -79,17 +79,12 @@
         "regex",
         "tabulate",
         "path",
-<<<<<<< HEAD
-        "cwlformat == 2020.5.19",
-        "cwl-utils == 0.11",
-=======
         "packaging==21.3",
         "miniwdl",
         "biopython==1.79",
         "filelock==3.7.0",
         "cwlformat==2020.5.19",
         "cwl-utils==0.15",
->>>>>>> d8ca0346
         "graphviz",
         "nose",
         "miniwdl",
