from setuptools import setup, find_packages

# Version information is found in the __init__ file of `janiscore/`
DESCRIPTION = "Contains classes and helpers to build a workflow, and provide options to convert to CWL / WDL"

######## SHOULDN'T NEED EDITS BELOW THIS LINE ########

with open("./README.md") as readme:
    long_description = readme.read()


#   Wondering why we have to get the version like this,
#   instead of simply from janis import __version__?
#
#   Well, well well, let me tell you...
#
#   This cost me days, but basically in `pip v19.0.0`,
#   they changed the way that modules are installed with PEP517.
#
#   Module installation is more isolated, and as this setup.py file called
#   for janis.__version__ AND we use a pyproject.toml file, pip / setuptools
#   gets confused and "From a PEP 517 perspective ..., it means it needs itself
#   to build. Which is of course a bit weird." [1] This means it is essentially
#   tries to import the project without resolving any of the setup.install_requires
#   dependencies. Installing the project with the `--no-use-pep517` flag works as expected.
#
#   I've elected to go with option (3) from [2]:
#
#   Links:
#       [1] https://github.com/pypa/pip/issues/6163#issuecomment-456738585
#       [2] https://packaging.python.org/guides/single-sourcing-package-version/
#       [3] https://github.com/pyinstaller/pyinstaller/issues/2730
#       [4] https://github.com/pypa/pip/issues/6163
#
vsn = {}
with open("./janis_core/__meta__.py") as fp:
    exec(fp.read(), vsn)
__version__ = vsn["__version__"]
githuburl = vsn["GITHUB_URL"]


setup(
    name="janis-pipelines.core",
    version=__version__,
    description=DESCRIPTION,
    url=githuburl,
    author="Michael Franklin, Evan Thomas, Mohammad Bhuyan",
    author_email="michael.franklin@petermac.org",
    license="GNU",
    keywords=["janis", "workflows", "pipelines", "cwl", "wdl", "bioinformatics"],
    packages=["janis_core"]
    + ["janis_core." + p for p in sorted(find_packages("./janis_core"))],
    install_requires=[
        "importlib-metadata",
<<<<<<< HEAD
        "illusional.wdlgen >= 0.3.0",
=======
        "illusional.wdlgen < 0.3.0",
>>>>>>> e504f4b9
        "ruamel.yaml >= 0.12.4, <= 0.16.5",
        "tabulate",
        "path",
        "cwlformat >= 2020.5.19",
        "cwl-utils >= 0.6",
    ],
    # entry_points={"janis.extension": ["core=core"]},
    zip_safe=False,
    long_description=long_description,
    long_description_content_type="text/markdown",
    classifiers=[
        "Development Status :: 2 - Pre-Alpha",
        "Intended Audience :: Developers",
        "Intended Audience :: Science/Research",
        "Topic :: Scientific/Engineering",
        "Topic :: Scientific/Engineering :: Bio-Informatics",
    ],
)<|MERGE_RESOLUTION|>--- conflicted
+++ resolved
@@ -52,11 +52,7 @@
     + ["janis_core." + p for p in sorted(find_packages("./janis_core"))],
     install_requires=[
         "importlib-metadata",
-<<<<<<< HEAD
         "illusional.wdlgen >= 0.3.0",
-=======
-        "illusional.wdlgen < 0.3.0",
->>>>>>> e504f4b9
         "ruamel.yaml >= 0.12.4, <= 0.16.5",
         "tabulate",
         "path",
