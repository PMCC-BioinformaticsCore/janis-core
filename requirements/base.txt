--- conflicted
+++ resolved
@@ -5,10 +5,6 @@
 tabulate
 path
 cwlformat >= 2020.5.19
-<<<<<<< HEAD
-cwl-utils >= 0.6
-=======
 cwl-utils==0.11
->>>>>>> a07059bf
 graphviz
 miniwdl